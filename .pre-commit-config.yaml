# We use poetry to run formatting and linting before commit/push
# Longer checks such as tests, security and complexity baseline
# are run as part of CI to prevent slower feedback loop
# All checks can be run locally via `make pr`

repos:
  - repo: https://github.com/pre-commit/pre-commit-hooks
    rev: v2.4.0
    hooks:
      - id: check-merge-conflict
      - id: trailing-whitespace
      - id: check-toml
  - repo: local
    hooks:
      - id: black
        name: formatting::black
        entry: poetry run black
        language: system
        types: [python]
      - id: isort
        name: formatting::isort
        entry: poetry run isort
        language: system
        types: [python]
  - repo: local
    hooks:
      - id: flake8
        name: linting::flake8
        entry: poetry run flake8
        language: system
        types: [python]
  - repo: https://github.com/igorshubovych/markdownlint-cli
    rev: "11c08644ce6df850480d98f628596446a526cbc6" # frozen: v0.31.1
    hooks:
      - id: markdownlint
        args: ["--fix"]
  - repo: https://github.com/aws-cloudformation/cfn-python-lint
    rev: v0.61.1
    hooks:
      - id: cfn-python-lint
        files: examples/.*\.(yaml|yml)$
  - repo: https://github.com/rhysd/actionlint
    rev: v1.6.16
    hooks:
<<<<<<< HEAD
      - id: actionlint
=======
      - id: actionlint-docker
>>>>>>> becb38cc
        args: [-pyflakes=]<|MERGE_RESOLUTION|>--- conflicted
+++ resolved
@@ -42,9 +42,5 @@
   - repo: https://github.com/rhysd/actionlint
     rev: v1.6.16
     hooks:
-<<<<<<< HEAD
-      - id: actionlint
-=======
       - id: actionlint-docker
->>>>>>> becb38cc
         args: [-pyflakes=]