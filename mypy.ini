--- conflicted
+++ resolved
@@ -4,10 +4,6 @@
 no_implicit_optional=True
 warn_redundant_casts=True
 warn_unused_ignores=True
-<<<<<<< HEAD
-;pretty = True   ; breaks MyPy plugin in PyCharm
-=======
->>>>>>> 749a3724
 show_column_numbers = True
 show_error_codes = True
 show_error_context = True
