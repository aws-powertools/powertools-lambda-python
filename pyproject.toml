--- conflicted
+++ resolved
@@ -52,12 +52,9 @@
 mkdocs-material = "^7.1.10"
 mkdocs-git-revision-date-plugin = "^0.3.1"
 mike = "^0.6.0"
-<<<<<<< HEAD
 mkdocstrings = "^0.15.2"
 pytkdocs = {extras = ["numpy-style"], version = "^0.11.1"}
-=======
 mypy = "^0.910"
->>>>>>> 018a91b1
 
 
 [tool.poetry.extras]
