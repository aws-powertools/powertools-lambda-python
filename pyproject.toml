[tool.poetry]
name = "aws_lambda_powertools"
version = "1.26.6"
description = "A suite of utilities for AWS Lambda functions to ease adopting best practices such as tracing, structured logging, custom metrics, batching, idempotency, feature flags, and more."
authors = ["Amazon Web Services"]
include = ["aws_lambda_powertools/py.typed", "THIRD-PARTY-LICENSES"]
classifiers=[
    "Development Status :: 5 - Production/Stable",
    "Intended Audience :: Developers",
    "License :: OSI Approved :: MIT License",
    "Natural Language :: English",
    "Programming Language :: Python :: 3.6",
    "Programming Language :: Python :: 3.7",
    "Programming Language :: Python :: 3.8",
    "Programming Language :: Python :: 3.9",
]
repository="https://github.com/awslabs/aws-lambda-powertools-python"
readme = "README.md"
keywords = ["aws_lambda_powertools", "aws", "tracing", "logging", "lambda", "powertools", "feature_flags", "idempotency", "middleware"]
license = "MIT-0"

[tool.poetry.dependencies]
python = "^3.6.2"
aws-xray-sdk = "^2.8.0"
fastjsonschema = "^2.14.5"
boto3 = "^1.18"
pydantic = {version = "^1.8.2", optional = true }
email-validator = {version = "*", optional = true }

[tool.poetry.dev-dependencies]
# Maintenance: 2022-04-21 jmespath was removed, to be re-added once we drop python 3.6.
# issue #1148
coverage = {extras = ["toml"], version = "^6.2"}
pytest = "^7.0.1"
black = "^21.12b0"
flake8 = "^4.0.1"
flake8-builtins = "^1.5.3"
flake8-comprehensions = "^3.7.0"
flake8-debugger = "^4.0.0"
flake8-fixme = "^1.1.1"
flake8-isort = "^4.1.2"
flake8-variables-names = "^0.0.4"
isort = "^5.10.1"
pytest-cov = "^3.0.0"
pytest-mock = "^3.5.1"
pdoc3 = "^0.10.0"
pytest-asyncio = "^0.16.0"
bandit = "^1.7.1"
radon = "^5.1.0"
xenon = "^0.9.0"
flake8-eradicate = "^1.2.1"
flake8-bugbear = "^22.7.1"
mkdocs-git-revision-date-plugin = "^0.3.2"
mike = "^0.6.0"
mypy = "^0.971"
mkdocs-material = "^8.2.7"
mypy-boto3-secretsmanager = "^1.24.11"
mypy-boto3-ssm = "^1.24.0"
mypy-boto3-appconfig = "^1.24.29"
mypy-boto3-dynamodb = "^1.24.27"
retry = "^0.9.2"
pytest-xdist = "^2.5.0"
aws-cdk-lib = "^2.23.0"
pytest-benchmark = "^3.4.1"
mypy-boto3-cloudwatch = "^1.24.35"
mypy-boto3-lambda = "^1.24.0"
mypy-boto3-xray = "^1.24.0"
<<<<<<< HEAD
mypy-boto3-s3 = { version = "^1.24.0", python = ">=3.7" }
mypy-boto3-cloudformation = { version = "^1.24.0", python = ">=3.7" }
types-requests = "^2.28.7"
=======
types-requests = "^2.28.8"
>>>>>>> 0e20ee0d
typing-extensions = { version = "^4.3.0", python = ">=3.7" }
python-snappy = "^0.6.1"

[tool.poetry.extras]
pydantic = ["pydantic", "email-validator"]

[tool.coverage.run]
source = ["aws_lambda_powertools"]
omit = ["tests/*", "aws_lambda_powertools/exceptions/*", "aws_lambda_powertools/utilities/parser/types.py", "aws_lambda_powertools/utilities/jmespath_utils/envelopes.py"]
branch = true

[tool.coverage.html]
directory = "test_report"
title = "Lambda Powertools Test Coverage"

[tool.coverage.report]
fail_under = 90
exclude_lines = [
    # Have to re-enable the standard pragma
    "pragma: no cover",

    # Don't complain about missing debug-only code:
    "def __repr__",
    "if self.debug",

    # Don't complain if tests don't hit defensive assertion code:
    "raise AssertionError",
    "raise NotImplementedError",

    # Don't complain if non-runnable code isn't run:
    "if 0:",
    "if __name__ == .__main__.:",

    # Ignore runtime type checking
    "if TYPE_CHECKING:",

    # Ignore type function overload
    "@overload",
]

[tool.isort]
multi_line_output = 3
include_trailing_comma = true
force_grid_wrap = 0
use_parentheses = true
line_length = 120
skip = "example"

[tool.black]
line-length = 120
exclude = '''

(
  /(
      \.eggs         # exclude a few common directories in the
    | \.git          # root of the project
    | \.hg
    | \.mypy_cache
    | \.tox
    | \.venv
    | _build
    | buck-out
    | build
    | dist
  )/
  | example
)
'''

[tool.pytest.ini_options]
minversion = "6.0"
addopts = "-ra -vv"
testpaths = "./tests"
markers = [
    "perf: marks perf tests to be deselected (deselect with '-m \"not perf\"')",
]

[build-system]
requires = ["poetry>=0.12"]
build-backend = "poetry.masonry.api"

# NOTE
# As of now, Feb 2020, flake8 don't support pyproject
# For latest: https://github.com/flying-sheep/awesome-python-packaging<|MERGE_RESOLUTION|>--- conflicted
+++ resolved
@@ -65,13 +65,9 @@
 mypy-boto3-cloudwatch = "^1.24.35"
 mypy-boto3-lambda = "^1.24.0"
 mypy-boto3-xray = "^1.24.0"
-<<<<<<< HEAD
 mypy-boto3-s3 = { version = "^1.24.0", python = ">=3.7" }
 mypy-boto3-cloudformation = { version = "^1.24.0", python = ">=3.7" }
-types-requests = "^2.28.7"
-=======
 types-requests = "^2.28.8"
->>>>>>> 0e20ee0d
 typing-extensions = { version = "^4.3.0", python = ">=3.7" }
 python-snappy = "^0.6.1"
 
