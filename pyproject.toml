--- conflicted
+++ resolved
@@ -39,20 +39,6 @@
 pytest = "^7.4.0"
 black = "^23.3"
 boto3 = "^1.18"
-<<<<<<< HEAD
-=======
-flake8 = [
-  # https://github.com/python/importlib_metadata/issues/406
-  { version = "*", python="^3.7" },
-  { version = ">=5", python= ">=3.8"},
-]
-flake8-builtins = "^2.1.0"
-flake8-comprehensions = "^3.13.0"
-flake8-debugger = "^4.0.0"
-flake8-fixme = "^1.1.1"
-flake8-variables-names = "^0.0.6"
-flake8-black = "^0.3.6"
->>>>>>> 1b9459eb
 isort = "^5.11.5"
 pytest-cov = "^4.1.0"
 pytest-mock = "^3.11.1"
