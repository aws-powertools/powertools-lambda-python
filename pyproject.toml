--- conflicted
+++ resolved
@@ -59,13 +59,9 @@
 mypy-boto3-ssm = "^1.24.0"
 mypy-boto3-appconfig = "^1.24.0"
 mypy-boto3-dynamodb = "^1.24.0"
-<<<<<<< HEAD
 retry = "^0.9.2"
 pytest-xdist = "^2.5.0"
 aws-cdk-lib = "^2.23.0"
-=======
->>>>>>> 2bd87225
-
 
 [tool.poetry.extras]
 pydantic = ["pydantic", "email-validator"]
