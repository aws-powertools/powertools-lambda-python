[tool.poetry]
name = "aws_lambda_powertools"
<<<<<<< HEAD
version = "3.0.0"
=======
version = "2.43.2a6"
>>>>>>> 2bfce2f6
description = "Powertools for AWS Lambda (Python) is a developer toolkit to implement Serverless best practices and increase developer velocity."
authors = ["Amazon Web Services"]
include = ["aws_lambda_powertools/py.typed", "THIRD-PARTY-LICENSES"]
classifiers = [
  "Development Status :: 5 - Production/Stable",
  "Intended Audience :: Developers",
  "License :: OSI Approved :: MIT No Attribution License (MIT-0)",
  "Natural Language :: English",
  "Programming Language :: Python :: 3.8",
  "Programming Language :: Python :: 3.9",
  "Programming Language :: Python :: 3.10",
  "Programming Language :: Python :: 3.11",
  "Programming Language :: Python :: 3.12",
]
repository = "https://github.com/aws-powertools/powertools-lambda-python"
documentation = "https://docs.powertools.aws.dev/lambda/python/"
readme = "README.md"
keywords = [
  "aws_lambda_powertools",
  "aws",
  "tracing",
  "logging",
  "lambda",
  "powertools",
  "feature_flags",
  "idempotency",
  "middleware",
]
# MIT-0 is not recognized as an existing license from poetry.
# By using `MIT` as a license value, a `License :: OSI Approved :: MIT License` classifier is added to the classifiers list.
license = "MIT"

[tool.poetry.urls]
"Issue tracker" = "https://github.com/aws-powertools/powertools-lambda-python/issues"
"Releases" = "https://github.com/aws-powertools/powertools-lambda-python/releases"

[tool.poetry.dependencies]
python = ">=3.8,<4.0.0"

# Required libraries installed by default
jmespath = "^1.0.1"
typing-extensions = "^4.11.0"

# Optional libraries installed with extras
aws-xray-sdk = { version = "^2.8.0", optional = true }
fastjsonschema = { version = "^2.14.5", optional = true }
pydantic = { version = "^2.0.3", optional = true }
boto3 = { version = "^1.34.32", optional = true }
redis = { version = ">=4.4,<6.0", optional = true }
datadog-lambda = { version = ">=4.77,<7.0", optional = true }
aws-encryption-sdk = { version = "^3.1.1", optional = true }
jsonpath-ng = { version = "^1.6.0", optional = true }

[tool.poetry.dev-dependencies]
<<<<<<< HEAD
coverage = { extras = ["toml"], version = "^7.5" }
pytest = "^8.2.1"
black = "^24.4"
boto3 = "^1.34.32"
isort = "^5.13.2"
pytest-cov = "^5.0.0"
pytest-mock = "^3.14.0"
pdoc3 = "^0.10.0"
pytest-asyncio = "^0.23.7"
bandit = "^1.7.8"
radon = "^6.0.1"
xenon = "^0.9.1"
mkdocs-git-revision-date-plugin = "^0.3.2"
mike = "^2.1.1"
pytest-xdist = "^3.6.1"
aws-cdk-lib = "^2.143.0"
"aws-cdk.aws-apigatewayv2-alpha" = "^2.38.1-alpha.0"
"aws-cdk.aws-apigatewayv2-integrations-alpha" = "^2.38.1-alpha.0"
"aws-cdk.aws-apigatewayv2-authorizers-alpha" = "^2.38.1-alpha.0"
"aws-cdk.aws-lambda-python-alpha" = "^2.142.1a0"
"cdklabs.generative-ai-cdk-constructs" = "^0.1.198"
pytest-benchmark = "^4.0.0"
types-requests = "^2.31.0"
typing-extensions = "^4.12.0"
mkdocs-material = "^9.5.24"
filelock = "^3.14.0"
checksumdir = "^1.2.0"
ijson = "^3.2.2"
typed-ast = { version = "^1.5.5", python = "< 3.8" }
hvac = "^2.2.0"
aws-requests-auth = "^0.4.3"
datadog-lambda = "^5.94.0"
=======
coverage = { extras = ["toml"], version = "^7.6" }
pytest = "^8.3.3"
black = "^24.8"
boto3 = "^1.26.164"
isort = "^5.13.2"
pytest-cov = "^5.0.0"
pytest-mock = "^3.14.0"
pdoc3 = "^0.11.0"
pytest-asyncio = "^0.24.0"
bandit = "^1.7.9"
radon = "^6.0.1"
xenon = "^0.9.1"
mkdocs-git-revision-date-plugin = "^0.3.2"
mike = "^2.1.2"
pytest-xdist = "^3.6.1"
aws-cdk-lib = "^2.157.0"
"aws-cdk.aws-apigatewayv2-alpha" = "^2.38.1-alpha.0"
"aws-cdk.aws-apigatewayv2-integrations-alpha" = "^2.38.1-alpha.0"
"aws-cdk.aws-apigatewayv2-authorizers-alpha" = "^2.38.1-alpha.0"
"aws-cdk.aws-lambda-python-alpha" = "^2.156.0a0"
"cdklabs.generative-ai-cdk-constructs" = "^0.1.264"
pytest-benchmark = "^4.0.0"
mypy-boto3-appconfig = "^1.35.8"
mypy-boto3-cloudformation = "^1.35.0"
mypy-boto3-cloudwatch = "^1.35.0"
mypy-boto3-dynamodb = "^1.35.15"
mypy-boto3-lambda = "^1.35.3"
mypy-boto3-logs = "^1.35.12"
mypy-boto3-secretsmanager = "^1.35.0"
mypy-boto3-ssm = "^1.35.0"
mypy-boto3-s3 = "^1.35.16"
mypy-boto3-xray = "^1.35.0"
types-requests = "^2.31.0"
typing-extensions = "^4.12.2"
mkdocs-material = "^9.5.34"
filelock = "^3.16.0"
checksumdir = "^1.2.0"
mypy-boto3-appconfigdata = "^1.35.0"
ijson = "^3.3.0"
typed-ast = { version = "^1.5.5", python = "< 3.8" }
hvac = "^2.3.0"
aws-requests-auth = "^0.4.3"
datadog-lambda = "^6.98.0"
>>>>>>> 2bfce2f6

[tool.poetry.extras]
parser = ["pydantic"]
validation = ["fastjsonschema"]
tracer = ["aws-xray-sdk"]
redis = ["redis"]
all = [
  "pydantic",
  "aws-xray-sdk",
  "fastjsonschema",
  "aws-encryption-sdk",
  "jsonpath-ng"
]
# allow customers to run code locally without emulators (SAM CLI, etc.)
aws-sdk = ["boto3"]
datadog = ["datadog-lambda"]
datamasking = ["aws-encryption-sdk", "jsonpath-ng"]

[tool.poetry.group.dev.dependencies]
<<<<<<< HEAD
cfn-lint = "0.87.3"
=======
cfn-lint = "1.12.4"
>>>>>>> 2bfce2f6
mypy = "^1.1.1"
types-python-dateutil = "^2.8.19.6"
aws-cdk-aws-appsync-alpha = "^2.59.0a0"
httpx = ">=0.23.3,<0.28.0"
sentry-sdk = ">=1.22.2,<3.0.0"
<<<<<<< HEAD
ruff = ">=0.0.272,<0.4.6"
=======
ruff = ">=0.5.1,<0.6.5"
>>>>>>> 2bfce2f6
retry2 = "^0.9.5"
pytest-socket = ">=0.6,<0.8"
types-redis = "^4.6.0.7"
testcontainers = { extras = ["redis"], version = "^3.7.1" }
multiprocess = "^0.70.16"
<<<<<<< HEAD
boto3-stubs = {extras = ["appconfig", "appconfigdata", "cloudformation", "cloudwatch", "dynamodb", "lambda", "logs", "s3", "secretsmanager", "ssm", "xray"], version = "^1.34.139"}
=======
nox = "^2024.4.15"
>>>>>>> 2bfce2f6

[tool.coverage.run]
source = ["aws_lambda_powertools"]
omit = [
  "tests/*",
  "aws_lambda_powertools/exceptions/*",
  "aws_lambda_powertools/utilities/parser/types.py",
  "aws_lambda_powertools/utilities/jmespath_utils/envelopes.py",
  "aws_lambda_powertools/metrics/metric.py"  # barrel import (export-only)
]
branch = true

[tool.coverage.html]
directory = "test_report"
title = "Powertools for AWS Lambda (Python) Test Coverage"

[tool.coverage.report]
fail_under = 90
exclude_lines = [
  # Have to re-enable the standard pragma
  "pragma: no cover",

  # Don't complain about missing debug-only code:
  "def __repr__",
  "if self.debug",

  # Don't complain if tests don't hit defensive assertion code:
  "raise AssertionError",
  "raise NotImplementedError",

  # Don't complain if non-runnable code isn't run:
  "if 0:",
  "if __name__ == .__main__.:",

  # Ignore runtime type checking
  "if TYPE_CHECKING:",

  # Ignore type function overload
  "@overload",
]

[tool.isort]
profile = "black" # resolves conflict with black
skip = "example"

[tool.black]
line-length = 120
exclude = '''

(
  /(
      \.eggs         # exclude a few common directories in the
    | \.git          # root of the project
    | \.hg
    | \.mypy_cache
    | \.tox
    | \.venv
    | _build
    | buck-out
    | build
    | dist
    | aws_lambda_powertools/event_handler/openapi/compat.py
  )/
  | example
)
'''

[tool.pytest.ini_options]
minversion = "6.0"
addopts = "-ra -vv"
testpaths = "./tests"
markers = [
  "perf: marks perf tests to be deselected (deselect with '-m \"not perf\"')",
]

[build-system]
requires = ["poetry-core>=1.3.2"]
build-backend = "poetry.core.masonry.api"

# poetry-core (PR #318) stopped generating setup.py by default, this enables it again.
[tool.poetry.build]
generate-setup-file = true

[tool.poetry_bumpversion.file."aws_lambda_powertools/shared/version.py"]
search = 'VERSION = "{current_version}"'
replace = 'VERSION = "{new_version}"'<|MERGE_RESOLUTION|>--- conflicted
+++ resolved
@@ -1,10 +1,6 @@
 [tool.poetry]
 name = "aws_lambda_powertools"
-<<<<<<< HEAD
 version = "3.0.0"
-=======
-version = "2.43.2a6"
->>>>>>> 2bfce2f6
 description = "Powertools for AWS Lambda (Python) is a developer toolkit to implement Serverless best practices and increase developer velocity."
 authors = ["Amazon Web Services"]
 include = ["aws_lambda_powertools/py.typed", "THIRD-PARTY-LICENSES"]
@@ -59,40 +55,6 @@
 jsonpath-ng = { version = "^1.6.0", optional = true }
 
 [tool.poetry.dev-dependencies]
-<<<<<<< HEAD
-coverage = { extras = ["toml"], version = "^7.5" }
-pytest = "^8.2.1"
-black = "^24.4"
-boto3 = "^1.34.32"
-isort = "^5.13.2"
-pytest-cov = "^5.0.0"
-pytest-mock = "^3.14.0"
-pdoc3 = "^0.10.0"
-pytest-asyncio = "^0.23.7"
-bandit = "^1.7.8"
-radon = "^6.0.1"
-xenon = "^0.9.1"
-mkdocs-git-revision-date-plugin = "^0.3.2"
-mike = "^2.1.1"
-pytest-xdist = "^3.6.1"
-aws-cdk-lib = "^2.143.0"
-"aws-cdk.aws-apigatewayv2-alpha" = "^2.38.1-alpha.0"
-"aws-cdk.aws-apigatewayv2-integrations-alpha" = "^2.38.1-alpha.0"
-"aws-cdk.aws-apigatewayv2-authorizers-alpha" = "^2.38.1-alpha.0"
-"aws-cdk.aws-lambda-python-alpha" = "^2.142.1a0"
-"cdklabs.generative-ai-cdk-constructs" = "^0.1.198"
-pytest-benchmark = "^4.0.0"
-types-requests = "^2.31.0"
-typing-extensions = "^4.12.0"
-mkdocs-material = "^9.5.24"
-filelock = "^3.14.0"
-checksumdir = "^1.2.0"
-ijson = "^3.2.2"
-typed-ast = { version = "^1.5.5", python = "< 3.8" }
-hvac = "^2.2.0"
-aws-requests-auth = "^0.4.3"
-datadog-lambda = "^5.94.0"
-=======
 coverage = { extras = ["toml"], version = "^7.6" }
 pytest = "^8.3.3"
 black = "^24.8"
@@ -115,16 +77,6 @@
 "aws-cdk.aws-lambda-python-alpha" = "^2.156.0a0"
 "cdklabs.generative-ai-cdk-constructs" = "^0.1.264"
 pytest-benchmark = "^4.0.0"
-mypy-boto3-appconfig = "^1.35.8"
-mypy-boto3-cloudformation = "^1.35.0"
-mypy-boto3-cloudwatch = "^1.35.0"
-mypy-boto3-dynamodb = "^1.35.15"
-mypy-boto3-lambda = "^1.35.3"
-mypy-boto3-logs = "^1.35.12"
-mypy-boto3-secretsmanager = "^1.35.0"
-mypy-boto3-ssm = "^1.35.0"
-mypy-boto3-s3 = "^1.35.16"
-mypy-boto3-xray = "^1.35.0"
 types-requests = "^2.31.0"
 typing-extensions = "^4.12.2"
 mkdocs-material = "^9.5.34"
@@ -136,7 +88,6 @@
 hvac = "^2.3.0"
 aws-requests-auth = "^0.4.3"
 datadog-lambda = "^6.98.0"
->>>>>>> 2bfce2f6
 
 [tool.poetry.extras]
 parser = ["pydantic"]
@@ -156,31 +107,20 @@
 datamasking = ["aws-encryption-sdk", "jsonpath-ng"]
 
 [tool.poetry.group.dev.dependencies]
-<<<<<<< HEAD
-cfn-lint = "0.87.3"
-=======
 cfn-lint = "1.12.4"
->>>>>>> 2bfce2f6
 mypy = "^1.1.1"
 types-python-dateutil = "^2.8.19.6"
 aws-cdk-aws-appsync-alpha = "^2.59.0a0"
 httpx = ">=0.23.3,<0.28.0"
 sentry-sdk = ">=1.22.2,<3.0.0"
-<<<<<<< HEAD
-ruff = ">=0.0.272,<0.4.6"
-=======
 ruff = ">=0.5.1,<0.6.5"
->>>>>>> 2bfce2f6
 retry2 = "^0.9.5"
 pytest-socket = ">=0.6,<0.8"
 types-redis = "^4.6.0.7"
 testcontainers = { extras = ["redis"], version = "^3.7.1" }
 multiprocess = "^0.70.16"
-<<<<<<< HEAD
 boto3-stubs = {extras = ["appconfig", "appconfigdata", "cloudformation", "cloudwatch", "dynamodb", "lambda", "logs", "s3", "secretsmanager", "ssm", "xray"], version = "^1.34.139"}
-=======
 nox = "^2024.4.15"
->>>>>>> 2bfce2f6
 
 [tool.coverage.run]
 source = ["aws_lambda_powertools"]
