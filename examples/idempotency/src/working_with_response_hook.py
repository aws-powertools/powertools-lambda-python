--- conflicted
+++ resolved
@@ -1,8 +1,4 @@
-<<<<<<< HEAD
-=======
-import datetime
 import os
->>>>>>> 2bfce2f6
 import uuid
 from typing import Dict
 
