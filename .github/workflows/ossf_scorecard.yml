--- conflicted
+++ resolved
@@ -22,20 +22,12 @@
 
     steps:
       - name: "Checkout code"
-<<<<<<< HEAD
-        uses: actions/checkout@a5ac7e51b41094c92402da3b24376905380afc29 # v4.1.6
-=======
         uses: actions/checkout@692973e3d937129bcbf40652eb9f2f61becf3332 # v4.1.7
->>>>>>> 2bfce2f6
         with:
           persist-credentials: false
 
       - name: "Run analysis"
-<<<<<<< HEAD
-        uses: ossf/scorecard-action@dc50aa9510b46c811795eb24b2f1ba02a914e534 # v2.3.3
-=======
         uses: ossf/scorecard-action@62b2cac7ed8198b15735ed49ab1e5cf35480ba46 # v2.4.0
->>>>>>> 2bfce2f6
         with:
           results_file: results.sarif
           results_format: sarif
