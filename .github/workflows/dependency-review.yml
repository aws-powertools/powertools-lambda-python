# Dependency Review Action
#
# This Action will scan dependency manifest files that change as part of a Pull Request,
# surfacing known-vulnerable versions of the packages declared or updated in the PR.
# Once installed, if the workflow run is marked as required,
# PRs introducing known-vulnerable packages will be blocked from merging.
#
# Source repository: https://github.com/actions/dependency-review-action
name: 'Dependency Review'
on: [pull_request]

permissions:
  contents: read

jobs:
  dependency-review:
    runs-on: ubuntu-latest
    steps:
      - name: 'Checkout Repository'
<<<<<<< HEAD
        uses: actions/checkout@a5ac7e51b41094c92402da3b24376905380afc29 # v4.1.6
      - name: 'Dependency Review'
        uses: actions/dependency-review-action@0c155c5e8556a497adf53f2c18edabf945ed8e70 # v4.3.2
=======
        uses: actions/checkout@692973e3d937129bcbf40652eb9f2f61becf3332 # v4.1.7
      - name: 'Dependency Review'
        uses: actions/dependency-review-action@5a2ce3f5b92ee19cbb1541a4984c76d921601d7c # v4.3.4
>>>>>>> 2bfce2f6
<|MERGE_RESOLUTION|>--- conflicted
+++ resolved
@@ -17,12 +17,6 @@
     runs-on: ubuntu-latest
     steps:
       - name: 'Checkout Repository'
-<<<<<<< HEAD
-        uses: actions/checkout@a5ac7e51b41094c92402da3b24376905380afc29 # v4.1.6
-      - name: 'Dependency Review'
-        uses: actions/dependency-review-action@0c155c5e8556a497adf53f2c18edabf945ed8e70 # v4.3.2
-=======
         uses: actions/checkout@692973e3d937129bcbf40652eb9f2f61becf3332 # v4.1.7
       - name: 'Dependency Review'
-        uses: actions/dependency-review-action@5a2ce3f5b92ee19cbb1541a4984c76d921601d7c # v4.3.4
->>>>>>> 2bfce2f6
+        uses: actions/dependency-review-action@5a2ce3f5b92ee19cbb1541a4984c76d921601d7c # v4.3.4