name: On new PR

# PROCESS
#
# 1. Fetch PR details previously saved from untrusted location
# 2. Parse details for safety
# 3. Confirm there is a related issue for newly opened PR
# 4. Verify if PR template is used and legal acknowledgement hasn't been removed

# USAGE
#
# NOTE: meant to be used with ./.github/workflows/record_pr.yml
#
# Security Note:
#
#   This workflow depends on "Record PR" workflow that runs in an untrusted location (forks) instead of `pull_request_target`.
#   This enforces zero trust where "Record PR" workflow always runs on fork with zero permissions on GH_TOKEN.
#   When "Record PR" completes, this workflow runs in our repository with the appropriate permissions and sanitize inputs.
#
#   Coupled with "Approve GitHub Action to run on forks", we have confidence no privilege can be escalated,
#   since any malicious change would need to be approved, and upon social engineering, it'll have zero permissions.

on:
  workflow_run:
    workflows: ["Record PR details"]
    types:
      - completed

permissions:
  contents: read

jobs:
  get_pr_details:
    permissions:
      actions: read  # download PR artifact
      contents: read # checkout code
    if: ${{ github.event.workflow_run.conclusion == 'success' }}
    uses: ./.github/workflows/reusable_export_pr_details.yml
    with:
      record_pr_workflow_id: ${{ github.event.workflow_run.id }}
      workflow_origin: ${{ github.event.repository.full_name }}
    secrets:
      token: ${{ secrets.GITHUB_TOKEN }}
  check_related_issue:
    permissions:
      pull-requests: write  # label and comment on PR if missing related issue (requirement)
    needs: get_pr_details
    runs-on: ubuntu-latest
    steps:
<<<<<<< HEAD
      - uses: actions/checkout@a5ac7e51b41094c92402da3b24376905380afc29  # v4.1.6
=======
      - uses: actions/checkout@692973e3d937129bcbf40652eb9f2f61becf3332  # v4.1.7
>>>>>>> 2bfce2f6
      - name: "Ensure related issue is present"
        uses: actions/github-script@60a0d83039c74a4aee543508d2ffcb1c3799cdea # v7.0.1
        env:
          PR_BODY: ${{ needs.get_pr_details.outputs.prBody }}
          PR_NUMBER: ${{ needs.get_pr_details.outputs.prNumber }}
          PR_ACTION: ${{ needs.get_pr_details.outputs.prAction }}
          PR_AUTHOR: ${{ needs.get_pr_details.outputs.prAuthor }}
        with:
          github-token: ${{ secrets.GITHUB_TOKEN }}
          script: |
            const script = require('.github/scripts/label_missing_related_issue.js')
            await script({github, context, core})
  check_acknowledge_section:
    needs: get_pr_details
    runs-on: ubuntu-latest
    permissions:
      pull-requests: write  # label and comment on PR if missing acknowledge section (requirement)
    steps:
<<<<<<< HEAD
      - uses: actions/checkout@a5ac7e51b41094c92402da3b24376905380afc29  # v4.1.6
=======
      - uses: actions/checkout@692973e3d937129bcbf40652eb9f2f61becf3332  # v4.1.7
>>>>>>> 2bfce2f6
      - name: "Ensure acknowledgement section is present"
        uses: actions/github-script@60a0d83039c74a4aee543508d2ffcb1c3799cdea # v7.0.1
        env:
          PR_BODY: ${{ needs.get_pr_details.outputs.prBody }}
          PR_NUMBER: ${{ needs.get_pr_details.outputs.prNumber }}
          PR_ACTION: ${{ needs.get_pr_details.outputs.prAction }}
          PR_AUTHOR: ${{ needs.get_pr_details.outputs.prAuthor }}
        with:
          github-token: ${{ secrets.GITHUB_TOKEN }}
          script: |
            const script = require('.github/scripts/label_missing_acknowledgement_section.js')
            await script({github, context, core})<|MERGE_RESOLUTION|>--- conflicted
+++ resolved
@@ -47,11 +47,7 @@
     needs: get_pr_details
     runs-on: ubuntu-latest
     steps:
-<<<<<<< HEAD
-      - uses: actions/checkout@a5ac7e51b41094c92402da3b24376905380afc29  # v4.1.6
-=======
       - uses: actions/checkout@692973e3d937129bcbf40652eb9f2f61becf3332  # v4.1.7
->>>>>>> 2bfce2f6
       - name: "Ensure related issue is present"
         uses: actions/github-script@60a0d83039c74a4aee543508d2ffcb1c3799cdea # v7.0.1
         env:
@@ -70,11 +66,7 @@
     permissions:
       pull-requests: write  # label and comment on PR if missing acknowledge section (requirement)
     steps:
-<<<<<<< HEAD
-      - uses: actions/checkout@a5ac7e51b41094c92402da3b24376905380afc29  # v4.1.6
-=======
       - uses: actions/checkout@692973e3d937129bcbf40652eb9f2f61becf3332  # v4.1.7
->>>>>>> 2bfce2f6
       - name: "Ensure acknowledgement section is present"
         uses: actions/github-script@60a0d83039c74a4aee543508d2ffcb1c3799cdea # v7.0.1
         env:
