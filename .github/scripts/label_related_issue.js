--- conflicted
+++ resolved
@@ -1,22 +1,8 @@
 module.exports = async ({github, context, core}) => {
-<<<<<<< HEAD
-    core.info(process.env);
-    const fs = require('fs');
-
-    const pr = JSON.parse(fs.readFileSync('./pr.txt', 'utf-8').trim());
-    const prBody = pr.body;
-    const prNumber = pr.number;
-    const releaseLabel = process.env.RELEASE_LABEL;
-    const maintainersTeam = process.env.MAINTAINERS_TEAM
-
-    return "Temporarily..."
-
-=======
     const prBody = process.env.PR_BODY;
     const prNumber = process.env.PR_NUMBER;
     const releaseLabel = process.env.RELEASE_LABEL;
     const maintainersTeam = process.env.MAINTAINERS_TEAM;
->>>>>>> 06965bbd
     const RELATED_ISSUE_REGEX = /Issue number:[^\d\r\n]+(?<issue>\d+)/;
 
     core.info(prBody);
