<!-- changelog is partially generated, so it doesn't follow headings and required structure, so we disable it. -->
<!-- markdownlint-disable -->

<a name="unreleased"></a>
# Unreleased

## Bug Fixes

<<<<<<< HEAD
=======
* **ci:** pass core fns to large pr workflow script
* **ci:** on_label permissioning model & workflow execution
* **ci:** ensure PR_AUTHOR is present for large_pr_split workflow
* **ci:** gracefully and successful exit changelog upon no changes
* **ci:** event resolution for on_label_added workflow
* **event_handler:** fix bug with previous array implementation

## Code Refactoring

* **batch:** remove legacy sqs_batch_processor ([#1492](https://github.com/awslabs/aws-lambda-powertools-python/issues/1492))

## Documentation

* **homepage:** note about v2 version
* **layer:** upgrade to 1.28.0 (v33)

## Features

* **ci:** add actionlint in pre-commit hook
* **event_handler:** add cookies as 1st class citizen in v2 ([#1487](https://github.com/awslabs/aws-lambda-powertools-python/issues/1487))
* **event_handler:** improved support for headers and cookies in v2 ([#1455](https://github.com/awslabs/aws-lambda-powertools-python/issues/1455))
* **event_sources:** add CloudWatch dashboard custom widget event ([#1474](https://github.com/awslabs/aws-lambda-powertools-python/issues/1474))

## Maintenance

* **bandit:** update baseline
* **ci:** add workflow to suggest splitting large PRs ([#1480](https://github.com/awslabs/aws-lambda-powertools-python/issues/1480))
* **ci:** limit E2E workflow run for source code change
* **ci:** add linter for GitHub Actions as pre-commit hook ([#1479](https://github.com/awslabs/aws-lambda-powertools-python/issues/1479))
* **ci:** add missing description fields
* **ci:** remove unused and undeclared OS matrix env
* **ci:** sync package version with pypi
* **ci:** fix invalid dependency leftover
* **ci:** create adhoc docs workflow for v2
* **ci:** create adhoc docs workflow for v2
* **ci:** create docs workflow for v2
* **ci:** create reusable docs publishing workflow ([#1482](https://github.com/awslabs/aws-lambda-powertools-python/issues/1482))
* **ci:** format comment  on comment_large_pr script
* **ci:** add note for state persistence on comment_large_pr
* **ci:** destructure assignment on comment_large_pr
* **ci:** record pr details upon labeling
* **ci:** remove dangling debug step
* **ci:** enable ci checks for v2
* **deps:** bump pydantic from 1.10.0 to 1.10.1 ([#1491](https://github.com/awslabs/aws-lambda-powertools-python/issues/1491))
* **deps-dev:** bump black from 22.6.0 to 22.8.0 ([#1494](https://github.com/awslabs/aws-lambda-powertools-python/issues/1494))
* **deps-dev:** bump mypy-boto3-dynamodb from 1.24.55.post1 to 1.24.60 ([#1481](https://github.com/awslabs/aws-lambda-powertools-python/issues/1481))
* **deps-dev:** bump mypy-boto3-dynamodb from 1.24.55.post1 to 1.24.60 ([#306](https://github.com/awslabs/aws-lambda-powertools-python/issues/306))
* **deps-dev:** bump mkdocs-material from 8.4.1 to 8.4.2 ([#1483](https://github.com/awslabs/aws-lambda-powertools-python/issues/1483))
* **deps-dev:** bump flake8-variables-names from 0.0.4 to 0.0.5 ([#1490](https://github.com/awslabs/aws-lambda-powertools-python/issues/1490))
* **deps-dev:** bump aws-cdk-lib from 2.39.1 to 2.40.0 ([#1495](https://github.com/awslabs/aws-lambda-powertools-python/issues/1495))
* **maintainers:** update release workflow link
* **maintenance:** add discord link to first PR and first issue ([#1493](https://github.com/awslabs/aws-lambda-powertools-python/issues/1493))


<a name="v1.28.0"></a>
## [v1.28.0] - 2022-08-25
## Bug Fixes

* **ci:** calculate parallel jobs based on infrastructure needs ([#1475](https://github.com/awslabs/aws-lambda-powertools-python/issues/1475))
* **ci:** del flake8 direct dep over py3.6 conflicts and docs failure
* **ci:** move from pip-tools to poetry on layers reusable workflow
>>>>>>> 522bae0f
* **ci:** move from pip-tools to poetry on layers to fix conflicts
* **ci:** typo and bust gh actions cache
* **ci:** use poetry to resolve layer deps; pip for CDK
* **ci:** disable poetry venv for layer workflow as cdk ignores venv
* **ci:** add cdk v2 dep for layers workflow
* **ci:** move from pip-tools to poetry on layers
* **ci:** temporarily disable changelog upon release
* **ci:** add explicit origin to fix release detached head
* **jmespath_util:** snappy as dev dep and typing example ([#1446](https://github.com/awslabs/aws-lambda-powertools-python/issues/1446))

## Documentation

* **apigateway:** removes duplicate admonition ([#1426](https://github.com/awslabs/aws-lambda-powertools-python/issues/1426))
<<<<<<< HEAD
* **jmespath_util:** snippets split, improved, and lint ([#1419](https://github.com/awslabs/aws-lambda-powertools-python/issues/1419))
* **layer:** upgrade to 1.27.0
* **layer:** upgrade to 1.27.0
* **parser:** minor grammar fix ([#1427](https://github.com/awslabs/aws-lambda-powertools-python/issues/1427))
=======
* **home:** fix discord syntax and add Discord badge
* **home:** add discord invitation link ([#1471](https://github.com/awslabs/aws-lambda-powertools-python/issues/1471))
* **jmespath_util:** snippets split, improved, and lint ([#1419](https://github.com/awslabs/aws-lambda-powertools-python/issues/1419))
* **layer:** upgrade to 1.27.0
* **layer:** upgrade to 1.27.0
* **middleware-factory:** snippets split, improved, and lint ([#1451](https://github.com/awslabs/aws-lambda-powertools-python/issues/1451))
* **parser:** minor grammar fix ([#1427](https://github.com/awslabs/aws-lambda-powertools-python/issues/1427))
* **typing:** snippets split, improved, and lint ([#1465](https://github.com/awslabs/aws-lambda-powertools-python/issues/1465))
* **validation:** snippets split, improved, and lint ([#1449](https://github.com/awslabs/aws-lambda-powertools-python/issues/1449))

## Features

* **parser:** add support for Lambda Function URL ([#1442](https://github.com/awslabs/aws-lambda-powertools-python/issues/1442))
>>>>>>> 522bae0f

## Maintenance

* **batch:** deprecate sqs_batch_processor ([#1463](https://github.com/awslabs/aws-lambda-powertools-python/issues/1463))
* **ci:** prevent concurrent git update in critical workflows ([#1478](https://github.com/awslabs/aws-lambda-powertools-python/issues/1478))
* **ci:** disable e2e py version matrix due to concurrent locking
* **ci:** revert e2e py version matrix
* **ci:** temp disable e2e matrix
* **ci:** update changelog with latest changes
* **ci:** update changelog with latest changes
* **ci:** reduce payload and only send prod notification
* **ci:** remove area/utilities conflicting label
* **ci:** include py version in stack and cache lock
* **ci:** remove conventional changelog commit to reduce noise
* **ci:** update changelog with latest changes
<<<<<<< HEAD
* **ci:** update changelog with latest changes
* **ci:** reduce payload and only send prod notification
* **ci:** update changelog with latest changes
* **ci:** update changelog with latest changes
* **ci:** update changelog with latest changes
=======
* **deps:** bump release-drafter/release-drafter from 5.20.0 to 5.20.1 ([#1458](https://github.com/awslabs/aws-lambda-powertools-python/issues/1458))
* **deps:** bump pydantic from 1.9.1 to 1.9.2 ([#1448](https://github.com/awslabs/aws-lambda-powertools-python/issues/1448))
* **deps-dev:** bump flake8-bugbear from 22.8.22 to 22.8.23 ([#1473](https://github.com/awslabs/aws-lambda-powertools-python/issues/1473))
* **deps-dev:** bump types-requests from 2.28.7 to 2.28.8 ([#1423](https://github.com/awslabs/aws-lambda-powertools-python/issues/1423))
* **maintainer:** add Leandro as maintainer ([#1468](https://github.com/awslabs/aws-lambda-powertools-python/issues/1468))
* **tests:** build and deploy Lambda Layer stack once ([#1466](https://github.com/awslabs/aws-lambda-powertools-python/issues/1466))
* **tests:** refactor E2E test mechanics to ease maintenance, writing tests and parallelization ([#1444](https://github.com/awslabs/aws-lambda-powertools-python/issues/1444))
* **tests:** enable end-to-end test workflow ([#1470](https://github.com/awslabs/aws-lambda-powertools-python/issues/1470))
* **tests:** refactor E2E logger to ease maintenance, writing tests and parallelization ([#1460](https://github.com/awslabs/aws-lambda-powertools-python/issues/1460))
* **tests:** refactor E2E tracer to ease maintenance, writing tests and parallelization ([#1457](https://github.com/awslabs/aws-lambda-powertools-python/issues/1457))

## Reverts
* fix(ci): add explicit origin to fix release detached head
>>>>>>> 522bae0f


<a name="v1.27.0"></a>
## [v1.27.0] - 2022-08-05
## Bug Fixes

* **ci:** changelog workflow must receive git tags too
* **ci:** add additional input to accurately describe intent on skip
* **ci:** job permissions
* **event_sources:** add test for Function URL AuthZ ([#1421](https://github.com/awslabs/aws-lambda-powertools-python/issues/1421))

## Documentation

* **layer:** upgrade to 1.26.7

## Features

* **ci:** create reusable changelog generation ([#1418](https://github.com/awslabs/aws-lambda-powertools-python/issues/1418))
* **ci:** include changelog generation on docs build
* **ci:** create reusable changelog generation
* **event_handlers:** Add support for Lambda Function URLs ([#1408](https://github.com/awslabs/aws-lambda-powertools-python/issues/1408))
* **metrics:** update max user-defined dimensions from 9 to 29 ([#1417](https://github.com/awslabs/aws-lambda-powertools-python/issues/1417))

## Maintenance

* **ci:** sync area labels to prevent dedup
* **ci:** update changelog with latest changes
* **ci:** update changelog with latest changes
* **ci:** add manual trigger for docs
* **ci:** update changelog with latest changes
* **ci:** temporarily disable changelog push on release
* **ci:** update changelog with latest changes
* **ci:** move changelog generation to rebuild_latest_doc workflow
* **ci:** update project with version
* **ci:** update release automated activities
* **ci:** readd changelog step on release
* **ci:** move changelog generation to rebuild_latest_doc workflow
* **ci:** drop 3.6 from workflows
* **deps:** bump constructs from 10.1.1 to 10.1.60 ([#1399](https://github.com/awslabs/aws-lambda-powertools-python/issues/1399))
* **deps:** bump constructs from 10.1.1 to 10.1.66 ([#1414](https://github.com/awslabs/aws-lambda-powertools-python/issues/1414))
* **deps:** bump jsii from 1.57.0 to 1.63.2 ([#1400](https://github.com/awslabs/aws-lambda-powertools-python/issues/1400))
* **deps:** bump constructs from 10.1.1 to 10.1.64 ([#1405](https://github.com/awslabs/aws-lambda-powertools-python/issues/1405))
* **deps:** bump attrs from 21.4.0 to 22.1.0 ([#1397](https://github.com/awslabs/aws-lambda-powertools-python/issues/1397))
* **deps:** bump constructs from 10.1.1 to 10.1.63 ([#1402](https://github.com/awslabs/aws-lambda-powertools-python/issues/1402))
* **deps:** bump constructs from 10.1.1 to 10.1.65 ([#1407](https://github.com/awslabs/aws-lambda-powertools-python/issues/1407))
* **deps-dev:** bump types-requests from 2.28.5 to 2.28.6 ([#1401](https://github.com/awslabs/aws-lambda-powertools-python/issues/1401))
* **deps-dev:** bump types-requests from 2.28.6 to 2.28.7 ([#1406](https://github.com/awslabs/aws-lambda-powertools-python/issues/1406))
* **docs:** remove pause sentence from roadmap ([#1409](https://github.com/awslabs/aws-lambda-powertools-python/issues/1409))
* **docs:** update site name to test ci changelog
* **docs:** update CHANGELOG for v1.26.7
* **docs:** update description to trigger changelog generation
* **governance:** remove devcontainer in favour of gitpod.io ([#1411](https://github.com/awslabs/aws-lambda-powertools-python/issues/1411))
* **governance:** add pre-configured dev environment with GitPod.io to ease contributions ([#1403](https://github.com/awslabs/aws-lambda-powertools-python/issues/1403))
* **layers:** upgrade cdk dep hashes to prevent ci fail


<a name="v1.26.7"></a>
## [v1.26.7] - 2022-07-29
## Bug Fixes

* **ci:** add missing oidc token generation permission
* **event_handlers:** ImportError when importing Response from top-level event_handler ([#1388](https://github.com/awslabs/aws-lambda-powertools-python/issues/1388))

## Documentation

* **examples:** enforce and fix all mypy errors ([#1393](https://github.com/awslabs/aws-lambda-powertools-python/issues/1393))

## Features

* **idempotency:** handle lambda timeout scenarios for INPROGRESS records ([#1387](https://github.com/awslabs/aws-lambda-powertools-python/issues/1387))

## Maintenance

* **ci:** increase skip_pypi logic to cover tests/changelog on re-run failures
* **ci:** update project with version 1.26.6
* **ci:** drop 3.6 from workflows ([#1395](https://github.com/awslabs/aws-lambda-powertools-python/issues/1395))
* **ci:** add conditional to skip pypi release ([#1366](https://github.com/awslabs/aws-lambda-powertools-python/issues/1366))
* **ci:** remove leftover logic from on_merged_pr workflow
* **ci:** update project with version 1.26.6
* **ci:** update project with version 1.26.6
* **deps:** bump jsii from 1.57.0 to 1.63.1 ([#1390](https://github.com/awslabs/aws-lambda-powertools-python/issues/1390))
* **deps:** bump constructs from 10.1.1 to 10.1.59 ([#1396](https://github.com/awslabs/aws-lambda-powertools-python/issues/1396))
* **deps-dev:** bump flake8-isort from 4.1.1 to 4.1.2.post0 ([#1384](https://github.com/awslabs/aws-lambda-powertools-python/issues/1384))
* **layers:** bump to 1.26.6 using layer v26
* **maintainers:** add Ruben as a maintainer ([#1392](https://github.com/awslabs/aws-lambda-powertools-python/issues/1392))


<a name="v1.26.6"></a>
## [v1.26.6] - 2022-07-25
## Bug Fixes

* **ci:** remove unsupported env in workflow_call
* **ci:** allow inherit secrets for reusable workflow
* **ci:** remove unused secret
* **ci:** label_related_issue unresolved var from history mixup
* **ci:** cond doesnt support two expr w/ env
* **ci:** only event is resolved in cond
* **ci:** unexpected symbol due to double quotes...
* **event_handlers:** handle lack of headers when using auto-compression feature ([#1325](https://github.com/awslabs/aws-lambda-powertools-python/issues/1325))

## Maintenance

* dummy for PR test
* print full event depth
* print full workflow event depth
* debug full event
* remove leftover from fork one more time
* **ci:** test env expr
* **ci:** test upstream job skip
* **ci:** lockdown workflow_run by origin ([#1350](https://github.com/awslabs/aws-lambda-powertools-python/issues/1350))
* **ci:** test default env
* **ci:** experiment hardening origin
* **ci:** experiment hardening origin
* **ci:** introduce codeowners ([#1352](https://github.com/awslabs/aws-lambda-powertools-python/issues/1352))
* **ci:** use OIDC and encrypt release secrets ([#1355](https://github.com/awslabs/aws-lambda-powertools-python/issues/1355))
* **ci:** remove core group from codeowners ([#1358](https://github.com/awslabs/aws-lambda-powertools-python/issues/1358))
* **ci:** confirm workflow_run event
* **ci:** use gh environment for beta and prod layer deploy ([#1356](https://github.com/awslabs/aws-lambda-powertools-python/issues/1356))
* **ci:** update project with version 1.26.5
* **deps:** bump constructs from 10.1.1 to 10.1.52 ([#1343](https://github.com/awslabs/aws-lambda-powertools-python/issues/1343))
* **deps-dev:** bump mypy-boto3-cloudwatch from 1.24.0 to 1.24.35 ([#1342](https://github.com/awslabs/aws-lambda-powertools-python/issues/1342))
* **governance:** update wording tech debt to summary in maintenance template
* **governance:** add new maintenance issue template for tech debt ([#1326](https://github.com/awslabs/aws-lambda-powertools-python/issues/1326))
* **layers:** layer canary stack should not hardcode resource name
* **layers:** replace layers account secret ([#1329](https://github.com/awslabs/aws-lambda-powertools-python/issues/1329))
* **layers:** expand to all aws commercial regions ([#1324](https://github.com/awslabs/aws-lambda-powertools-python/issues/1324))
* **layers:** bump to 1.26.5

## Pull Requests

* Merge pull request [#285](https://github.com/awslabs/aws-lambda-powertools-python/issues/285) from heitorlessa/chore/skip-dep-workflow
* Merge pull request [#284](https://github.com/awslabs/aws-lambda-powertools-python/issues/284) from heitorlessa/chore/dummy


<a name="v1.26.5"></a>
## [v1.26.5] - 2022-07-20
## Bug Fixes

* mathc the name of the cdk synth from the build phase
* typo in input for layer workflow
* no need to cache npm since we only install cdk cli and don't have .lock files
* add entire ARN role instead of account and role name
* path to artefact
* unzip the right artifact name
* download artefact into the layer dir
* sight, yes a whitespace character breaks the build
* **ci:** checkout project before validating related issue workflow
* **ci:** install poetry before calling setup/python with cache ([#1315](https://github.com/awslabs/aws-lambda-powertools-python/issues/1315))
* **ci:** remove additional quotes in PR action ([#1317](https://github.com/awslabs/aws-lambda-powertools-python/issues/1317))
* **ci:** lambda layer workflow release version and conditionals ([#1316](https://github.com/awslabs/aws-lambda-powertools-python/issues/1316))
* **ci:** fetch all git info so we can check tags
* **ci:** lambda layer workflow release version and conditionals ([#1316](https://github.com/awslabs/aws-lambda-powertools-python/issues/1316))
* **ci:** keep layer version permission ([#1318](https://github.com/awslabs/aws-lambda-powertools-python/issues/1318))
* **ci:** regex to catch combination of related issues workflow
* **deps:** correct mypy types as dev dependency ([#1322](https://github.com/awslabs/aws-lambda-powertools-python/issues/1322))
* **logger:** preserve std keys when using custom formatters ([#1264](https://github.com/awslabs/aws-lambda-powertools-python/issues/1264))

## Documentation

* **event-handler:** snippets split, improved, and lint ([#1279](https://github.com/awslabs/aws-lambda-powertools-python/issues/1279))
* **governance:** typos on PR template fixes [#1314](https://github.com/awslabs/aws-lambda-powertools-python/issues/1314)
* **governance:** add security doc to the root

## Maintenance

* **ci:** limits concurrency for docs workflow
* **ci:** adds caching when installing python dependencies ([#1311](https://github.com/awslabs/aws-lambda-powertools-python/issues/1311))
* **ci:** update project with version 1.26.4
* **ci:** fix reference error in related_issue
* **deps:** bump constructs from 10.1.1 to 10.1.51 ([#1323](https://github.com/awslabs/aws-lambda-powertools-python/issues/1323))
* **deps-dev:** bump mypy from 0.961 to 0.971 ([#1320](https://github.com/awslabs/aws-lambda-powertools-python/issues/1320))
* **governance:** fix typo on semantic commit link introduced in [#1](https://github.com/awslabs/aws-lambda-powertools-python/issues/1)aef4
* **layers:** add release pipeline in GitHub Actions ([#1278](https://github.com/awslabs/aws-lambda-powertools-python/issues/1278))
* **layers:** bump to 22 for 1.26.3


<a name="v1.26.4"></a>
## [v1.26.4] - 2022-07-18
## Bug Fixes

* **ci:** checkout project before validating related issue workflow
* **ci:** fixes typos and small issues on github scripts ([#1302](https://github.com/awslabs/aws-lambda-powertools-python/issues/1302))
* **ci:** address conditional type on_merge
* **ci:** address pr title semantic not found logic
* **ci:** address gh-actions additional quotes; remove debug
* **ci:** regex group name for on_merge workflow
* **ci:** escape outputs as certain PRs can break GH Actions expressions
* **ci:** move conditionals from yaml to code; leftover
* **ci:** move conditionals from yaml to code
* **ci:** accept core arg in label related issue workflow
* **ci:** match the name of the cdk synth from the build phase
* **ci:** regex to catch combination of related issues workflow
* **logger:** preserve std keys when using custom formatters ([#1264](https://github.com/awslabs/aws-lambda-powertools-python/issues/1264))
* **parser:** raise ValidationError when SNS->SQS keys are intentionally missing ([#1299](https://github.com/awslabs/aws-lambda-powertools-python/issues/1299))

## Documentation

* **event-handler:** snippets split, improved, and lint ([#1279](https://github.com/awslabs/aws-lambda-powertools-python/issues/1279))
* **graphql:** snippets split, improved, and lint ([#1287](https://github.com/awslabs/aws-lambda-powertools-python/issues/1287))
* **homepage:** emphasize additional powertools languages ([#1292](https://github.com/awslabs/aws-lambda-powertools-python/issues/1292))
* **metrics:** snippets split, improved, and lint

## Maintenance

* **ci:** increase release automation and limit to one manual step ([#1297](https://github.com/awslabs/aws-lambda-powertools-python/issues/1297))
* **ci:** make export PR reusable
* **ci:** auto-merge cdk lib and lambda layer construct
* **ci:** convert inline gh-script to file
* **ci:** lockdown 3rd party workflows to pin sha ([#1301](https://github.com/awslabs/aws-lambda-powertools-python/issues/1301))
* **ci:** automatically add area label based on title ([#1300](https://github.com/awslabs/aws-lambda-powertools-python/issues/1300))
* **ci:** disable output debugging as pr body isnt accepted
* **ci:** experiment with conditional on outputs
* **ci:** improve error handling for non-issue numbers
* **ci:** add end to end testing mechanism ([#1247](https://github.com/awslabs/aws-lambda-powertools-python/issues/1247))
* **ci:** limits concurrency for docs workflow
* **ci:** fix reference error in related_issue
* **ci:** move error prone env to code as constants
* **ci:** move all scripts under .github/scripts
* **deps:** bump cdk-lambda-powertools-python-layer ([#1284](https://github.com/awslabs/aws-lambda-powertools-python/issues/1284))
* **deps:** bump jsii from 1.61.0 to 1.62.0 ([#1294](https://github.com/awslabs/aws-lambda-powertools-python/issues/1294))
* **deps:** bump constructs from 10.1.1 to 10.1.46 ([#1306](https://github.com/awslabs/aws-lambda-powertools-python/issues/1306))
* **deps:** bump actions/setup-node from 2 to 3 ([#1281](https://github.com/awslabs/aws-lambda-powertools-python/issues/1281))
* **deps:** bump fastjsonschema from 2.15.3 to 2.16.1 ([#1309](https://github.com/awslabs/aws-lambda-powertools-python/issues/1309))
* **deps:** bump constructs from 10.1.1 to 10.1.49 ([#1308](https://github.com/awslabs/aws-lambda-powertools-python/issues/1308))
* **deps:** bump attrs from 21.2.0 to 21.4.0 ([#1282](https://github.com/awslabs/aws-lambda-powertools-python/issues/1282))
* **deps:** bump aws-cdk-lib from 2.29.0 to 2.31.1 ([#1290](https://github.com/awslabs/aws-lambda-powertools-python/issues/1290))
* **deps-dev:** bump mypy-boto3-dynamodb from 1.24.12 to 1.24.27 ([#1293](https://github.com/awslabs/aws-lambda-powertools-python/issues/1293))
* **deps-dev:** bump mypy-boto3-appconfig from 1.24.0 to 1.24.29 ([#1295](https://github.com/awslabs/aws-lambda-powertools-python/issues/1295))
* **governance:** remove any step relying on master branch
* **governance:** update emeritus affiliation
* **layers:** add release pipeline in GitHub Actions ([#1278](https://github.com/awslabs/aws-lambda-powertools-python/issues/1278))
* **layers:** bump to 22 for 1.26.3


<a name="v1.26.3"></a>
## [v1.26.3] - 2022-07-04
## Bug Fixes

* **ci:** remove utf-8 body in octokit body req
* **ci:** improve msg visibility on closed issues
* **ci:** disable merged_pr workflow
* **ci:** merged_pr add issues write access
* **ci:** quote prBody GH expr on_opened_pr
* **ci:** reusable workflow secrets param
* **logger:** support additional args for handlers when injecting lambda context ([#1276](https://github.com/awslabs/aws-lambda-powertools-python/issues/1276))
* **logger:** preserve std keys when using custom formatters ([#1264](https://github.com/awslabs/aws-lambda-powertools-python/issues/1264))

## Documentation

* **lint:** add markdownlint rules and automation ([#1256](https://github.com/awslabs/aws-lambda-powertools-python/issues/1256))
* **logger:** document enriching logs with logrecord attributes ([#1271](https://github.com/awslabs/aws-lambda-powertools-python/issues/1271))
* **logger:** snippets split, improved, and lint ([#1262](https://github.com/awslabs/aws-lambda-powertools-python/issues/1262))
* **metrics:** snippets split, improved, and lint ([#1272](https://github.com/awslabs/aws-lambda-powertools-python/issues/1272))
* **tracer:** snippets split, improved, and lint ([#1261](https://github.com/awslabs/aws-lambda-powertools-python/issues/1261))
* **tracer:** split and lint code snippets ([#1260](https://github.com/awslabs/aws-lambda-powertools-python/issues/1260))

## Maintenance

* move to approach B for multiple IaC
* add sam build gitignore
* bump to version 1.26.3
* **ci:** reactivate on_merged_pr workflow
* **ci:** improve wording on closed issues action
* **ci:** deactivate on_merged_pr workflow
* **deps:** bump aws-xray-sdk from 2.9.0 to 2.10.0 ([#1270](https://github.com/awslabs/aws-lambda-powertools-python/issues/1270))
* **deps:** bump dependabot/fetch-metadata from 1.1.1 to 1.3.2 ([#1269](https://github.com/awslabs/aws-lambda-powertools-python/issues/1269))
* **deps:** bump dependabot/fetch-metadata from 1.3.2 to 1.3.3 ([#1273](https://github.com/awslabs/aws-lambda-powertools-python/issues/1273))
* **deps-dev:** bump flake8-bugbear from 22.6.22 to 22.7.1 ([#1274](https://github.com/awslabs/aws-lambda-powertools-python/issues/1274))
* **deps-dev:** bump flake8-bugbear from 22.4.25 to 22.6.22 ([#1258](https://github.com/awslabs/aws-lambda-powertools-python/issues/1258))
* **deps-dev:** bump mypy-boto3-dynamodb from 1.24.0 to 1.24.12 ([#1255](https://github.com/awslabs/aws-lambda-powertools-python/issues/1255))
* **deps-dev:** bump mypy-boto3-secretsmanager ([#1252](https://github.com/awslabs/aws-lambda-powertools-python/issues/1252))
* **governance:** fix on_merged_pr workflow syntax
* **governance:** warn message on closed issues
* **layers:** bump to 21 for 1.26.2
* **test-perf:** use pytest-benchmark to improve reliability ([#1250](https://github.com/awslabs/aws-lambda-powertools-python/issues/1250))


<a name="v1.26.2"></a>
## [v1.26.2] - 2022-06-16
## Bug Fixes

* **event-handler:** body to empty string in CORS preflight (ALB non-compliant) ([#1249](https://github.com/awslabs/aws-lambda-powertools-python/issues/1249))

## Code Refactoring

* rename to clear_state
* rename to remove_custom_keys

## Documentation

* fix anchor

## Features

* **logger:** add option to clear state per invocation

## Maintenance

* bump to 1.26.2
* **deps:** bump actions/setup-python from 3 to 4 ([#1244](https://github.com/awslabs/aws-lambda-powertools-python/issues/1244))
* **deps-dev:** bump mypy from 0.960 to 0.961 ([#1241](https://github.com/awslabs/aws-lambda-powertools-python/issues/1241))
* **deps-dev:** bump mypy-boto3-ssm from 1.23.0.post1 to 1.24.0 ([#1231](https://github.com/awslabs/aws-lambda-powertools-python/issues/1231))
* **deps-dev:** bump mypy-boto3-secretsmanager from 1.23.8 to 1.24.0 ([#1232](https://github.com/awslabs/aws-lambda-powertools-python/issues/1232))
* **deps-dev:** bump mypy-boto3-dynamodb from 1.23.0.post1 to 1.24.0 ([#1234](https://github.com/awslabs/aws-lambda-powertools-python/issues/1234))
* **deps-dev:** bump mypy-boto3-appconfig from 1.23.0.post1 to 1.24.0 ([#1233](https://github.com/awslabs/aws-lambda-powertools-python/issues/1233))
* **governance:** auto-merge on all PR events
* **governance:** add release label on pr merge
* **governance:** enforce safe scope on pr merge labelling
* **governance:** limit build workflow to code changes only
* **governance:** auto-merge workflow_dispatch off
* **governance:** auto-merge to use squash
* **governance:** check for related issue in new PRs
* **governance:** auto-merge mypy-stub dependabot
* **governance:** address gh reusable workflow limitation
* **governance:** fix workflow action requirements & syntax
* **governance:** warn message on closed issues
* **metrics:** revert dimensions test before splitting ([#1243](https://github.com/awslabs/aws-lambda-powertools-python/issues/1243))


<a name="v1.26.1"></a>
## [v1.26.1] - 2022-06-07
## Bug Fixes

* **metrics:** raise SchemaValidationError for >8 metric dimensions ([#1240](https://github.com/awslabs/aws-lambda-powertools-python/issues/1240))

## Documentation

* **governance:** link roadmap and maintainers doc
* **maintainers:** initial maintainers playbook ([#1222](https://github.com/awslabs/aws-lambda-powertools-python/issues/1222))
* **roadmap:** use pinned pause issue instead

## Maintenance

* bump version 1.26.1
* **deps-dev:** bump mypy from 0.950 to 0.960 ([#1224](https://github.com/awslabs/aws-lambda-powertools-python/issues/1224))
* **deps-dev:** bump mypy-boto3-secretsmanager from 1.23.0.post1 to 1.23.8 ([#1225](https://github.com/awslabs/aws-lambda-powertools-python/issues/1225))


<a name="v1.26.0"></a>
## [v1.26.0] - 2022-05-20
## Bug Fixes

* **batch:** missing space in BatchProcessingError message ([#1201](https://github.com/awslabs/aws-lambda-powertools-python/issues/1201))
* **batch:** docstring fix for success_handler() record parameter ([#1202](https://github.com/awslabs/aws-lambda-powertools-python/issues/1202))
* **docs:** remove Slack link ([#1210](https://github.com/awslabs/aws-lambda-powertools-python/issues/1210))

## Documentation

* **layer:** upgrade to 1.25.10
* **roadmap:** add new roadmap section ([#1204](https://github.com/awslabs/aws-lambda-powertools-python/issues/1204))

## Features

* **parameters:** accept boto3_client to support private endpoints and ease testing ([#1096](https://github.com/awslabs/aws-lambda-powertools-python/issues/1096))

## Maintenance

* bump to 1.26.0
* **deps:** bump pydantic from 1.9.0 to 1.9.1 ([#1221](https://github.com/awslabs/aws-lambda-powertools-python/issues/1221))
* **deps:** bump email-validator from 1.1.3 to 1.2.1 ([#1199](https://github.com/awslabs/aws-lambda-powertools-python/issues/1199))
* **deps-dev:** bump mypy-boto3-secretsmanager from 1.21.34 to 1.23.0.post1 ([#1218](https://github.com/awslabs/aws-lambda-powertools-python/issues/1218))
* **deps-dev:** bump mypy-boto3-appconfig from 1.21.34 to 1.23.0.post1 ([#1219](https://github.com/awslabs/aws-lambda-powertools-python/issues/1219))
* **deps-dev:** bump mypy-boto3-ssm from 1.21.34 to 1.23.0.post1 ([#1220](https://github.com/awslabs/aws-lambda-powertools-python/issues/1220))


<a name="v1.25.10"></a>
## [v1.25.10] - 2022-04-29
## Bug Fixes

* **data-classes:** Add missing SES fields and ([#1045](https://github.com/awslabs/aws-lambda-powertools-python/issues/1045))
* **deps:** Ignore boto3 changes until needed ([#1151](https://github.com/awslabs/aws-lambda-powertools-python/issues/1151))
* **deps-dev:** remove jmespath due to dev deps conflict  ([#1148](https://github.com/awslabs/aws-lambda-powertools-python/issues/1148))
* **event_handler:** exception_handler to handle ServiceError exceptions ([#1160](https://github.com/awslabs/aws-lambda-powertools-python/issues/1160))
* **event_handler:** Allow for event_source support ([#1159](https://github.com/awslabs/aws-lambda-powertools-python/issues/1159))
* **parser:** Add missing fields for SESEvent ([#1027](https://github.com/awslabs/aws-lambda-powertools-python/issues/1027))

## Documentation

* **layer:** upgrade to 1.25.9

## Features

* **parameters:** add clear_cache method for providers ([#1194](https://github.com/awslabs/aws-lambda-powertools-python/issues/1194))

## Maintenance

* include regression in changelog
* bump to 1.25.10
* **ci:** changelog pre-generation to fetch tags from origin
* **ci:** disable mergify configuration after breaking changes ([#1188](https://github.com/awslabs/aws-lambda-powertools-python/issues/1188))
* **ci:** post release on tagged issues too
* **deps:** bump codecov/codecov-action from 3.0.0 to 3.1.0 ([#1143](https://github.com/awslabs/aws-lambda-powertools-python/issues/1143))
* **deps:** bump github/codeql-action from 1 to 2 ([#1154](https://github.com/awslabs/aws-lambda-powertools-python/issues/1154))
* **deps-dev:** bump flake8-eradicate from 1.2.0 to 1.2.1 ([#1158](https://github.com/awslabs/aws-lambda-powertools-python/issues/1158))
* **deps-dev:** bump mypy from 0.942 to 0.950 ([#1162](https://github.com/awslabs/aws-lambda-powertools-python/issues/1162))
* **deps-dev:** bump mkdocs-git-revision-date-plugin ([#1146](https://github.com/awslabs/aws-lambda-powertools-python/issues/1146))
* **deps-dev:** bump flake8-bugbear from 22.1.11 to 22.4.25 ([#1156](https://github.com/awslabs/aws-lambda-powertools-python/issues/1156))
* **deps-dev:** bump xenon from 0.8.0 to 0.9.0 ([#1145](https://github.com/awslabs/aws-lambda-powertools-python/issues/1145))
* **deps-dev:** bump mypy from 0.931 to 0.942 ([#1133](https://github.com/awslabs/aws-lambda-powertools-python/issues/1133))

## Regression

* **parser:** Add missing fields for SESEvent ([#1027](https://github.com/awslabs/aws-lambda-powertools-python/issues/1027)) ([#1190](https://github.com/awslabs/aws-lambda-powertools-python/issues/1190))


<a name="v1.25.9"></a>
## [v1.25.9] - 2022-04-21
## Bug Fixes

* **deps:** correct py36 marker for jmespath

## Maintenance

* bump to 1.25.9


<a name="v1.25.8"></a>
## [v1.25.8] - 2022-04-21
## Bug Fixes

* removed ambiguous quotes from labels.
* **deps:** update jmespath marker to support 1.0 and py3.6 ([#1139](https://github.com/awslabs/aws-lambda-powertools-python/issues/1139))
* **governance:** update label in names in issues

## Documentation

* **install:** instructions to reduce pydantic package size ([#1077](https://github.com/awslabs/aws-lambda-powertools-python/issues/1077))
* **layer:** remove link from clipboard button ([#1135](https://github.com/awslabs/aws-lambda-powertools-python/issues/1135))
* **layer:** update to 1.25.7

## Maintenance

* bump to 1.25.8
* **deps:** bump codecov/codecov-action from 2.1.0 to 3.0.0 ([#1102](https://github.com/awslabs/aws-lambda-powertools-python/issues/1102))
* **deps:** bump actions/upload-artifact from 2 to 3 ([#1103](https://github.com/awslabs/aws-lambda-powertools-python/issues/1103))
* **deps-dev:** bump mkdocs-material from 8.2.4 to 8.2.7 ([#1131](https://github.com/awslabs/aws-lambda-powertools-python/issues/1131))
* **deps-dev:** bump pytest from 6.2.5 to 7.0.1 ([#1063](https://github.com/awslabs/aws-lambda-powertools-python/issues/1063))


<a name="v1.25.7"></a>
## [v1.25.7] - 2022-04-08
## Bug Fixes

* **api_gateway:** allow whitespace in routes' path parameter ([#1099](https://github.com/awslabs/aws-lambda-powertools-python/issues/1099))
* **api_gateway:** allow whitespace in routes' path parameter ([#1099](https://github.com/awslabs/aws-lambda-powertools-python/issues/1099))
* **idempotency:** pass by value on idem key to guard inadvert mutations ([#1090](https://github.com/awslabs/aws-lambda-powertools-python/issues/1090))
* **logger:** clear_state should keep custom key formats ([#1095](https://github.com/awslabs/aws-lambda-powertools-python/issues/1095))
* **middleware_factory:** ret type annotation for handler dec ([#1066](https://github.com/awslabs/aws-lambda-powertools-python/issues/1066))

## Documentation

* **layer:** update to 1.25.6; cosmetic changes

## Maintenance

* bump to 1.25.7
* **governance:** refresh pull request template sections
* **governance:** update external non-triage effort disclaimer
* **governance:** update static typing to a form
* **governance:** update rfc to a form
* **governance:** update feat request to a form
* **governance:** bug report form typo
* **governance:** update docs report to a form
* **governance:** update bug report to a form
* **governance:** new ask a question
* **governance:** new static typing report


<a name="v1.25.6"></a>
## [v1.25.6] - 2022-04-01
## Bug Fixes

* **logger:** clear_state regression on absent standard keys ([#1088](https://github.com/awslabs/aws-lambda-powertools-python/issues/1088))

## Documentation

* **layer:** bump to 1.25.5

## Maintenance

* bump to 1.25.6


<a name="v1.25.5"></a>
## [v1.25.5] - 2022-03-18
## Bug Fixes

* **logger-utils:** regression on exclude set leading to no formatter ([#1080](https://github.com/awslabs/aws-lambda-powertools-python/issues/1080))

## Maintenance

* bump to 1.25.5


<a name="v1.25.4"></a>
## [v1.25.4] - 2022-03-17
## Bug Fixes

* package_logger as const over logger instance
* repurpose test to cover parent loggers case
* use addHandler over monkeypatch

## Documentation

* **appsync:** fix typo
* **contributing:** operational excellence pause
* **layer:** update to 1.25.3

## Maintenance

* bump to 1.25.4
* remove duplicate test
* comment reason for change
* remove unnecessary test
* lint unused import

## Regression

* service_name fixture

## Pull Requests

* Merge pull request [#1075](https://github.com/awslabs/aws-lambda-powertools-python/issues/1075) from mploski/fix/existing-loggers-duplicated-logs


<a name="v1.25.3"></a>
## [v1.25.3] - 2022-03-09
## Bug Fixes

* **logger:** ensure state is cleared for custom formatters ([#1072](https://github.com/awslabs/aws-lambda-powertools-python/issues/1072))

## Documentation

* **plugin:** add mermaid to create diagram as code ([#1070](https://github.com/awslabs/aws-lambda-powertools-python/issues/1070))

## Maintenance

* bump to 1.25.3


<a name="v1.25.2"></a>
## [v1.25.2] - 2022-03-07
## Bug Fixes

* **event_handler:** docs snippets, high-level import CorsConfig ([#1019](https://github.com/awslabs/aws-lambda-powertools-python/issues/1019))
* **lambda-authorizer:** allow proxy resources path in arn ([#1051](https://github.com/awslabs/aws-lambda-powertools-python/issues/1051))
* **metrics:** flush upon a single metric 100th data point ([#1046](https://github.com/awslabs/aws-lambda-powertools-python/issues/1046))

## Documentation

* **layer:** update to 1.25.1
* **parser:** APIGatewayProxyEvent to APIGatewayProxyEventModel ([#1061](https://github.com/awslabs/aws-lambda-powertools-python/issues/1061))

## Maintenance

* bump to 1.25.2
* **deps:** bump actions/setup-python from 2.3.1 to 3 ([#1048](https://github.com/awslabs/aws-lambda-powertools-python/issues/1048))
* **deps:** bump actions/checkout from 2 to 3 ([#1052](https://github.com/awslabs/aws-lambda-powertools-python/issues/1052))
* **deps:** bump actions/github-script from 5 to 6 ([#1023](https://github.com/awslabs/aws-lambda-powertools-python/issues/1023))
* **deps:** bump fastjsonschema from 2.15.2 to 2.15.3 ([#949](https://github.com/awslabs/aws-lambda-powertools-python/issues/949))
* **deps-dev:** bump mkdocs-material from 8.1.9 to 8.2.4 ([#1054](https://github.com/awslabs/aws-lambda-powertools-python/issues/1054))


<a name="v1.25.1"></a>
## [v1.25.1] - 2022-02-14
## Bug Fixes

* **batch:** bugfix to clear exceptions between executions ([#1022](https://github.com/awslabs/aws-lambda-powertools-python/issues/1022))

## Maintenance

* bump to 1.25.1
* **layers:** bump to 10 for 1.25.0


<a name="v1.25.0"></a>
## [v1.25.0] - 2022-02-09
## Bug Fixes

* **apigateway:** remove indentation in debug_mode ([#987](https://github.com/awslabs/aws-lambda-powertools-python/issues/987))
* **batch:** delete >10 messages in legacy sqs processor ([#818](https://github.com/awslabs/aws-lambda-powertools-python/issues/818))
* **ci:** pr label regex for special chars in title
* **logger:** exclude source_logger in copy_config_to_registered_loggers ([#1001](https://github.com/awslabs/aws-lambda-powertools-python/issues/1001))
* **logger:** test generates logfile

## Documentation

* fix syntax errors and line highlights ([#1004](https://github.com/awslabs/aws-lambda-powertools-python/issues/1004))
* add better BDD coments
* **event-handler:** improve testing section for graphql ([#996](https://github.com/awslabs/aws-lambda-powertools-python/issues/996))
* **layer:** update to 1.24.2
* **parameters:** add testing your code section ([#1017](https://github.com/awslabs/aws-lambda-powertools-python/issues/1017))
* **theme:** upgrade mkdocs-material to 8.x ([#1002](https://github.com/awslabs/aws-lambda-powertools-python/issues/1002))
* **tutorial:** fix broken internal links ([#1000](https://github.com/awslabs/aws-lambda-powertools-python/issues/1000))

## Features

* **event-handler:** new resolvers to fix current_event typing ([#978](https://github.com/awslabs/aws-lambda-powertools-python/issues/978))
* **logger:** log_event support event data classes (e.g. S3Event) ([#984](https://github.com/awslabs/aws-lambda-powertools-python/issues/984))
* **mypy:** complete mypy support for the entire codebase ([#943](https://github.com/awslabs/aws-lambda-powertools-python/issues/943))

## Maintenance

* bump to 1.25.0
* correct docs
* correct docs
* use isinstance over type
* **deps-dev:** bump flake8-bugbear from 21.11.29 to 22.1.11 ([#955](https://github.com/awslabs/aws-lambda-powertools-python/issues/955))
* **metrics:** fix tests when warnings are disabled ([#994](https://github.com/awslabs/aws-lambda-powertools-python/issues/994))

## Pull Requests

* Merge pull request [#971](https://github.com/awslabs/aws-lambda-powertools-python/issues/971) from gyft/fix-logger-util-tests


<a name="v1.24.2"></a>
## [v1.24.2] - 2022-01-21
## Bug Fixes

* **data-classes:** underscore support in api gateway authorizer resource name ([#969](https://github.com/awslabs/aws-lambda-powertools-python/issues/969))

## Documentation

* **layer:** update to 1.24.1

## Maintenance

* bump to 1.24.2


<a name="v1.24.1"></a>
## [v1.24.1] - 2022-01-20
## Bug Fixes

* remove unused json import
* remove apigw contract when using event-handler, apigw tracing
* use decorators, split cold start to ease reading
* incorrect log keys, indentation, snippet consistency
* remove f-strings that doesn't evaluate expr
* **batch:** report multiple failures ([#967](https://github.com/awslabs/aws-lambda-powertools-python/issues/967))
* **data-classes:** docstring typos and clean up ([#937](https://github.com/awslabs/aws-lambda-powertools-python/issues/937))
* **parameters:** appconfig internal _get docstrings ([#934](https://github.com/awslabs/aws-lambda-powertools-python/issues/934))

## Documentation

* rename quickstart to tutorial in readme
* rename to tutorial given the size
* add final consideration section
* **batch:** snippet typo on batch processed messages iteration ([#951](https://github.com/awslabs/aws-lambda-powertools-python/issues/951))
* **batch:** fix typo in context manager keyword ([#938](https://github.com/awslabs/aws-lambda-powertools-python/issues/938))
* **homepage:** link to typescript version ([#950](https://github.com/awslabs/aws-lambda-powertools-python/issues/950))
* **install:** new lambda layer for 1.24.0 release
* **metrics:** keep it consistent with other sections, update metric names
* **nav:** make REST and GraphQL event handlers more explicit ([#959](https://github.com/awslabs/aws-lambda-powertools-python/issues/959))
* **quickstart:** expand on intro line
* **quickstart:** tidy requirements up
* **quickstart:** make section agnostic to json lib
* **quickstart:** same process for Logger
* **quickstart:** add sub-sections, fix highlight & code
* **quickstart:** sentence fragmentation, tidy up
* **tenets:** make core, non-core more explicit
* **tracer:** warning to note on local traces
* **tracer:** add initial image, requirements
* **tracer:** add annotation, metadata, and image
* **tracer:** update ServiceLens image w/ API GW, copywriting
* **tutorial:** fix path to images ([#963](https://github.com/awslabs/aws-lambda-powertools-python/issues/963))

## Features

* **ci:** auto-notify & close issues on release
* **logger:** clone powertools logger config to any Python logger ([#927](https://github.com/awslabs/aws-lambda-powertools-python/issues/927))

## Maintenance

* bump to 1.24.1
* bump to 1.24.1
* **ci:** run codeql analysis on push only
* **ci:** fix mergify dependabot queue
* **ci:** add queue name in mergify
* **ci:** remove mergify legacy key
* **ci:** update mergify bot breaking change
* **ci:** safely label PR based on title
* **deps:** bump pydantic from 1.8.2 to 1.9.0 ([#933](https://github.com/awslabs/aws-lambda-powertools-python/issues/933))
* **deps-dev:** bump mypy from 0.930 to 0.931 ([#941](https://github.com/awslabs/aws-lambda-powertools-python/issues/941))

## Regression

* order to APP logger/service name due to screenshots

## Pull Requests

* Merge pull request [#769](https://github.com/awslabs/aws-lambda-powertools-python/issues/769) from mploski/docs/quick-start


<a name="v1.24.0"></a>
## [v1.24.0] - 2021-12-31
## Bug Fixes

* **apigateway:** support [@app](https://github.com/app).not_found() syntax & housekeeping ([#926](https://github.com/awslabs/aws-lambda-powertools-python/issues/926))
* **event-sources:** handle dynamodb null type as none, not bool ([#929](https://github.com/awslabs/aws-lambda-powertools-python/issues/929))
* **warning:** future distutils deprecation ([#921](https://github.com/awslabs/aws-lambda-powertools-python/issues/921))

## Documentation

* consistency around admonitions and snippets ([#919](https://github.com/awslabs/aws-lambda-powertools-python/issues/919))
* Added GraphQL Sample API to Examples section of README.md ([#930](https://github.com/awslabs/aws-lambda-powertools-python/issues/930))
* **batch:** remove leftover from legacy
* **layer:** bump Lambda Layer to version 6
* **tracer:** new ignore_endpoint feature ([#931](https://github.com/awslabs/aws-lambda-powertools-python/issues/931))

## Features

* **event-sources:** cache parsed json in data class ([#909](https://github.com/awslabs/aws-lambda-powertools-python/issues/909))
* **feature_flags:** support beyond boolean values (JSON values) ([#804](https://github.com/awslabs/aws-lambda-powertools-python/issues/804))
* **idempotency:** support dataclasses & pydantic models payloads ([#908](https://github.com/awslabs/aws-lambda-powertools-python/issues/908))
* **logger:** support use_datetime_directive for timestamps ([#920](https://github.com/awslabs/aws-lambda-powertools-python/issues/920))
* **tracer:** ignore tracing for certain hostname(s) or url(s) ([#910](https://github.com/awslabs/aws-lambda-powertools-python/issues/910))

## Maintenance

* bump to 1.24.0
* **deps-dev:** bump mypy from 0.920 to 0.930 ([#925](https://github.com/awslabs/aws-lambda-powertools-python/issues/925))


<a name="v1.23.0"></a>
## [v1.23.0] - 2021-12-20
## Bug Fixes

* **apigateway:** allow list of HTTP methods in route method ([#838](https://github.com/awslabs/aws-lambda-powertools-python/issues/838))
* **event-sources:** Pass authorizer data to APIGatewayEventAuthorizer ([#897](https://github.com/awslabs/aws-lambda-powertools-python/issues/897))
* **event-sources:** handle claimsOverrideDetails set to null ([#878](https://github.com/awslabs/aws-lambda-powertools-python/issues/878))
* **idempotency:** include decorated fn name in hash ([#869](https://github.com/awslabs/aws-lambda-powertools-python/issues/869))
* **metrics:** explicit type to single_metric ctx manager ([#865](https://github.com/awslabs/aws-lambda-powertools-python/issues/865))
* **parameters:** appconfig transform and return types ([#877](https://github.com/awslabs/aws-lambda-powertools-python/issues/877))
* **parser:** overload parse when using envelope ([#885](https://github.com/awslabs/aws-lambda-powertools-python/issues/885))
* **parser:** kinesis sequence number is str, not int ([#907](https://github.com/awslabs/aws-lambda-powertools-python/issues/907))
* **parser:** mypy support for payload type override as models ([#883](https://github.com/awslabs/aws-lambda-powertools-python/issues/883))
* **tracer:** add warm start annotation (ColdStart=False) ([#851](https://github.com/awslabs/aws-lambda-powertools-python/issues/851))

## Documentation

* external reference to cloudformation custom resource helper ([#914](https://github.com/awslabs/aws-lambda-powertools-python/issues/914))
* add new public Slack invite
* disable search blur in non-prod env
* update Lambda Layers version
* **apigateway:** add new not_found feature ([#915](https://github.com/awslabs/aws-lambda-powertools-python/issues/915))
* **apigateway:** fix sample layout provided ([#864](https://github.com/awslabs/aws-lambda-powertools-python/issues/864))
* **appsync:** fix users.py typo to locations [#830](https://github.com/awslabs/aws-lambda-powertools-python/issues/830)
* **lambda_layer:** fix CDK layer syntax

## Features

* **apigateway:** add exception_handler support ([#898](https://github.com/awslabs/aws-lambda-powertools-python/issues/898))
* **apigateway:** access parent api resolver from router ([#842](https://github.com/awslabs/aws-lambda-powertools-python/issues/842))
* **batch:** new BatchProcessor for SQS, DynamoDB, Kinesis ([#886](https://github.com/awslabs/aws-lambda-powertools-python/issues/886))
* **logger:** allow handler with custom kwargs signature ([#913](https://github.com/awslabs/aws-lambda-powertools-python/issues/913))
* **tracer:** add service annotation when service is set ([#861](https://github.com/awslabs/aws-lambda-powertools-python/issues/861))

## Maintenance

* correct pr label order
* minor housekeeping before release ([#912](https://github.com/awslabs/aws-lambda-powertools-python/issues/912))
* bump to 1.23.0
* **ci:** split latest docs workflow
* **deps:** bump fastjsonschema from 2.15.1 to 2.15.2 ([#891](https://github.com/awslabs/aws-lambda-powertools-python/issues/891))
* **deps:** bump actions/setup-python from 2.2.2 to 2.3.0 ([#831](https://github.com/awslabs/aws-lambda-powertools-python/issues/831))
* **deps:** bump aws-xray-sdk from 2.8.0 to 2.9.0 ([#876](https://github.com/awslabs/aws-lambda-powertools-python/issues/876))
* **deps:** support arm64 when developing locally ([#862](https://github.com/awslabs/aws-lambda-powertools-python/issues/862))
* **deps:** bump actions/setup-python from 2.3.0 to 2.3.1 ([#852](https://github.com/awslabs/aws-lambda-powertools-python/issues/852))
* **deps-dev:** bump flake8 from 3.9.2 to 4.0.1 ([#789](https://github.com/awslabs/aws-lambda-powertools-python/issues/789))
* **deps-dev:** bump black from 21.10b0 to 21.11b1 ([#839](https://github.com/awslabs/aws-lambda-powertools-python/issues/839))
* **deps-dev:** bump black from 21.11b1 to 21.12b0 ([#872](https://github.com/awslabs/aws-lambda-powertools-python/issues/872))
* **deps-dev:** bump mypy from 0.910 to 0.920 ([#903](https://github.com/awslabs/aws-lambda-powertools-python/issues/903))


<a name="v1.22.0"></a>
## [v1.22.0] - 2021-11-17
## Bug Fixes

* change supported python version from 3.6.1 to 3.6.2, bump black ([#807](https://github.com/awslabs/aws-lambda-powertools-python/issues/807))
* **ci:** comment custom publish version checker
* **ci:** skip sync master on docs hotfix
* **parser:** body/QS can be null or omitted in apigw v1/v2 ([#820](https://github.com/awslabs/aws-lambda-powertools-python/issues/820))

## Code Refactoring

* **apigateway:** Add BaseRouter and duplicate route check ([#757](https://github.com/awslabs/aws-lambda-powertools-python/issues/757))

## Documentation

* updated Lambda Layers definition & limitations. ([#775](https://github.com/awslabs/aws-lambda-powertools-python/issues/775))
* Idiomatic tenet updated to Progressive
* use higher contrast font ([#822](https://github.com/awslabs/aws-lambda-powertools-python/issues/822))
* use higher contrast font
* fix indentation of SAM snippets in install section ([#778](https://github.com/awslabs/aws-lambda-powertools-python/issues/778))
* improve public lambda layer wording, clipboard buttons ([#762](https://github.com/awslabs/aws-lambda-powertools-python/issues/762))
* add amplify-cli instructions for public layer ([#754](https://github.com/awslabs/aws-lambda-powertools-python/issues/754))
* **api-gateway:** add support for new router feature ([#767](https://github.com/awslabs/aws-lambda-powertools-python/issues/767))
* **apigateway:** re-add sample layout, add considerations ([#826](https://github.com/awslabs/aws-lambda-powertools-python/issues/826))
* **appsync:** add new router feature ([#821](https://github.com/awslabs/aws-lambda-powertools-python/issues/821))
* **idempotency:** add support for DynamoDB composite keys ([#808](https://github.com/awslabs/aws-lambda-powertools-python/issues/808))
* **tenets:** update Idiomatic tenet to Progressive ([#823](https://github.com/awslabs/aws-lambda-powertools-python/issues/823))

## Features

* **apigateway:** add Router to allow large routing composition ([#645](https://github.com/awslabs/aws-lambda-powertools-python/issues/645))
* **appsync:** add Router to allow large resolver composition ([#776](https://github.com/awslabs/aws-lambda-powertools-python/issues/776))
* **data-classes:** ActiveMQ and RabbitMQ support ([#770](https://github.com/awslabs/aws-lambda-powertools-python/issues/770))
* **logger:** add ALB correlation ID support ([#816](https://github.com/awslabs/aws-lambda-powertools-python/issues/816))

## Maintenance

* fix var expr
* remove Lambda Layer version tag
* bump to 1.22.0
* conditional to publish docs only attempt 3
* conditional to publish docs only attempt 2
* conditional to publish docs only
* **deps:** bump boto3 from 1.18.58 to 1.18.59 ([#760](https://github.com/awslabs/aws-lambda-powertools-python/issues/760))
* **deps:** bump boto3 from 1.18.56 to 1.18.58 ([#755](https://github.com/awslabs/aws-lambda-powertools-python/issues/755))
* **deps:** bump urllib3 from 1.26.4 to 1.26.5 ([#787](https://github.com/awslabs/aws-lambda-powertools-python/issues/787))
* **deps:** bump boto3 from 1.19.6 to 1.20.3 ([#809](https://github.com/awslabs/aws-lambda-powertools-python/issues/809))
* **deps:** bump boto3 from 1.18.61 to 1.19.6 ([#783](https://github.com/awslabs/aws-lambda-powertools-python/issues/783))
* **deps:** bump boto3 from 1.20.3 to 1.20.5 ([#817](https://github.com/awslabs/aws-lambda-powertools-python/issues/817))
* **deps:** bump boto3 from 1.18.59 to 1.18.61 ([#766](https://github.com/awslabs/aws-lambda-powertools-python/issues/766))
* **deps-dev:** bump coverage from 6.0.1 to 6.0.2 ([#764](https://github.com/awslabs/aws-lambda-powertools-python/issues/764))
* **deps-dev:** bump pytest-asyncio from 0.15.1 to 0.16.0 ([#782](https://github.com/awslabs/aws-lambda-powertools-python/issues/782))
* **deps-dev:** bump flake8-eradicate from 1.1.0 to 1.2.0 ([#784](https://github.com/awslabs/aws-lambda-powertools-python/issues/784))
* **deps-dev:** bump flake8-isort from 4.0.0 to 4.1.1 ([#785](https://github.com/awslabs/aws-lambda-powertools-python/issues/785))
* **deps-dev:** bump mkdocs-material from 7.3.2 to 7.3.3 ([#758](https://github.com/awslabs/aws-lambda-powertools-python/issues/758))
* **deps-dev:** bump flake8-comprehensions from 3.6.1 to 3.7.0 ([#759](https://github.com/awslabs/aws-lambda-powertools-python/issues/759))
* **deps-dev:** bump mkdocs-material from 7.3.3 to 7.3.5 ([#781](https://github.com/awslabs/aws-lambda-powertools-python/issues/781))
* **deps-dev:** bump coverage from 6.0 to 6.0.1 ([#751](https://github.com/awslabs/aws-lambda-powertools-python/issues/751))
* **deps-dev:** bump mkdocs-material from 7.3.5 to 7.3.6 ([#791](https://github.com/awslabs/aws-lambda-powertools-python/issues/791))
* **deps-dev:** bump coverage from 6.0.2 to 6.1.2 ([#810](https://github.com/awslabs/aws-lambda-powertools-python/issues/810))
* **deps-dev:** bump isort from 5.9.3 to 5.10.1 ([#811](https://github.com/awslabs/aws-lambda-powertools-python/issues/811))


<a name="v1.21.1"></a>
## [v1.21.1] - 2021-10-07
## Documentation

* add new public layer ARNs ([#746](https://github.com/awslabs/aws-lambda-powertools-python/issues/746))

## Maintenance

* include public layers changelog
* bump to 1.21.1
* include regression in changelog
* ignore constants in test cov ([#745](https://github.com/awslabs/aws-lambda-powertools-python/issues/745))
* ignore constants in tests cov
* add support for publishing fallback
* **deps:** bump boto3 from 1.18.54 to 1.18.56 ([#742](https://github.com/awslabs/aws-lambda-powertools-python/issues/742))
* **deps-dev:** bump mkdocs-material from 7.3.1 to 7.3.2 ([#741](https://github.com/awslabs/aws-lambda-powertools-python/issues/741))

## Regression

* **metrics:** typing regression on log_metrics callable ([#744](https://github.com/awslabs/aws-lambda-powertools-python/issues/744))


<a name="v1.21.0"></a>
## [v1.21.0] - 2021-10-05
## Bug Fixes

* **data-classes:** use correct asdict funciton ([#666](https://github.com/awslabs/aws-lambda-powertools-python/issues/666))
* **feature-flags:** rules should evaluate with an AND op ([#724](https://github.com/awslabs/aws-lambda-powertools-python/issues/724))
* **idempotency:** sorting keys before hashing ([#722](https://github.com/awslabs/aws-lambda-powertools-python/issues/722))
* **idempotency:** sorting keys before hashing
* **logger:** push extra keys to the end ([#722](https://github.com/awslabs/aws-lambda-powertools-python/issues/722))
* **mypy:** a few return types, type signatures, and untyped areas ([#718](https://github.com/awslabs/aws-lambda-powertools-python/issues/718))

## Code Refactoring

* **data-classes:** clean up internal logic for APIGatewayAuthorizerResponse ([#643](https://github.com/awslabs/aws-lambda-powertools-python/issues/643))

## Documentation

* Terraform reference for SAR Lambda Layer ([#716](https://github.com/awslabs/aws-lambda-powertools-python/issues/716))
* add team behind it and email
* **event-handler:** document catch-all routes ([#705](https://github.com/awslabs/aws-lambda-powertools-python/issues/705))
* **idempotency:** fix misleading idempotent examples ([#661](https://github.com/awslabs/aws-lambda-powertools-python/issues/661))
* **jmespath:** clarify envelope terminology
* **parser:** fix incorrect import in root_validator example ([#735](https://github.com/awslabs/aws-lambda-powertools-python/issues/735))

## Features

* expose jmespath powertools functions ([#736](https://github.com/awslabs/aws-lambda-powertools-python/issues/736))
* add get_raw_configuration property in store; expose store
* boto3 sessions in batch, parameters & idempotency ([#717](https://github.com/awslabs/aws-lambda-powertools-python/issues/717))
* **feature-flags:** Bring your own logger for debug ([#709](https://github.com/awslabs/aws-lambda-powertools-python/issues/709))
* **feature-flags:** improve "IN/NOT_IN"; new rule actions ([#710](https://github.com/awslabs/aws-lambda-powertools-python/issues/710))
* **feature-flags:** get_raw_configuration property in Store ([#720](https://github.com/awslabs/aws-lambda-powertools-python/issues/720))
* **feature_flags:** Added inequality conditions ([#721](https://github.com/awslabs/aws-lambda-powertools-python/issues/721))
* **idempotency:** makes customers unit testing easier ([#719](https://github.com/awslabs/aws-lambda-powertools-python/issues/719))
* **validator:** include missing data elements from a validation error ([#686](https://github.com/awslabs/aws-lambda-powertools-python/issues/686))

## Maintenance

* add python 3.9 support
* bump to 1.21.0
* **deps:** bump boto3 from 1.18.41 to 1.18.49 ([#703](https://github.com/awslabs/aws-lambda-powertools-python/issues/703))
* **deps:** bump boto3 from 1.18.32 to 1.18.38 ([#671](https://github.com/awslabs/aws-lambda-powertools-python/issues/671))
* **deps:** bump boto3 from 1.18.38 to 1.18.41 ([#677](https://github.com/awslabs/aws-lambda-powertools-python/issues/677))
* **deps:** bump boto3 from 1.18.51 to 1.18.54 ([#733](https://github.com/awslabs/aws-lambda-powertools-python/issues/733))
* **deps:** bump boto3 from 1.18.49 to 1.18.51 ([#713](https://github.com/awslabs/aws-lambda-powertools-python/issues/713))
* **deps:** bump codecov/codecov-action from 2.0.2 to 2.1.0 ([#675](https://github.com/awslabs/aws-lambda-powertools-python/issues/675))
* **deps-dev:** bump flake8-bugbear from 21.9.1 to 21.9.2 ([#712](https://github.com/awslabs/aws-lambda-powertools-python/issues/712))
* **deps-dev:** bump mkdocs-material from 7.3.0 to 7.3.1 ([#731](https://github.com/awslabs/aws-lambda-powertools-python/issues/731))
* **deps-dev:** bump mkdocs-material from 7.2.8 to 7.3.0 ([#695](https://github.com/awslabs/aws-lambda-powertools-python/issues/695))
* **deps-dev:** bump mkdocs-material from 7.2.6 to 7.2.8 ([#682](https://github.com/awslabs/aws-lambda-powertools-python/issues/682))
* **deps-dev:** bump flake8-bugbear from 21.4.3 to 21.9.1 ([#676](https://github.com/awslabs/aws-lambda-powertools-python/issues/676))
* **deps-dev:** bump coverage from 5.5 to 6.0 ([#732](https://github.com/awslabs/aws-lambda-powertools-python/issues/732))
* **deps-dev:** bump radon from 4.5.2 to 5.1.0 ([#673](https://github.com/awslabs/aws-lambda-powertools-python/issues/673))
* **deps-dev:** bump pytest-cov from 2.12.1 to 3.0.0 ([#730](https://github.com/awslabs/aws-lambda-powertools-python/issues/730))
* **deps-dev:** bump xenon from 0.7.3 to 0.8.0 ([#669](https://github.com/awslabs/aws-lambda-powertools-python/issues/669))


<a name="v1.20.2"></a>
## [v1.20.2] - 2021-09-02
## Bug Fixes

* Fix issue with strip_prefixes ([#647](https://github.com/awslabs/aws-lambda-powertools-python/issues/647))

## Maintenance

* bump to 1.20.2
* **deps:** bump boto3 from 1.18.26 to 1.18.32 ([#663](https://github.com/awslabs/aws-lambda-powertools-python/issues/663))
* **deps-dev:** bump mkdocs-material from 7.2.4 to 7.2.6 ([#665](https://github.com/awslabs/aws-lambda-powertools-python/issues/665))
* **deps-dev:** bump pytest from 6.2.4 to 6.2.5 ([#662](https://github.com/awslabs/aws-lambda-powertools-python/issues/662))
* **license:** Add THIRD-PARTY-LICENSES ([#641](https://github.com/awslabs/aws-lambda-powertools-python/issues/641))


<a name="v1.20.1"></a>
## [v1.20.1] - 2021-08-22
## Bug Fixes

* **idempotency:** sorting keys before hashing ([#639](https://github.com/awslabs/aws-lambda-powertools-python/issues/639))

## Maintenance

* bump to 1.20.1
* markdown linter fixes ([#636](https://github.com/awslabs/aws-lambda-powertools-python/issues/636))
* setup codespaces ([#637](https://github.com/awslabs/aws-lambda-powertools-python/issues/637))
* **license:** add third party license ([#635](https://github.com/awslabs/aws-lambda-powertools-python/issues/635))


<a name="v1.20.0"></a>
## [v1.20.0] - 2021-08-21
## Bug Fixes

* **api-gateway:** HTTP API strip stage name from request path ([#622](https://github.com/awslabs/aws-lambda-powertools-python/issues/622))
* **docs:** correct feature_flags link and json exmaples ([#605](https://github.com/awslabs/aws-lambda-powertools-python/issues/605))

## Code Refactoring

* **event_handler:** match to match_results; 3.10 new keyword ([#616](https://github.com/awslabs/aws-lambda-powertools-python/issues/616))

## Documentation

* **api-gateway:** add new API mapping support
* **data-class:** fix invalid syntax in new AppSync Authorizer
* **data-classes:** make authorizer concise; use enum ([#630](https://github.com/awslabs/aws-lambda-powertools-python/issues/630))

## Features

* **data-classes:** authorizer for http api and rest api ([#620](https://github.com/awslabs/aws-lambda-powertools-python/issues/620))
* **data-classes:** data_as_bytes prop KinesisStreamRecordPayload ([#628](https://github.com/awslabs/aws-lambda-powertools-python/issues/628))
* **data-classes:** AppSync Lambda authorizer event ([#610](https://github.com/awslabs/aws-lambda-powertools-python/issues/610))
* **event-handler:** prefixes to strip for custom mappings ([#579](https://github.com/awslabs/aws-lambda-powertools-python/issues/579))
* **general:** support for Python 3.9 ([#626](https://github.com/awslabs/aws-lambda-powertools-python/issues/626))
* **idempotency:** support for any synchronous function ([#625](https://github.com/awslabs/aws-lambda-powertools-python/issues/625))

## Maintenance

* update changelog to reflect out-of-band commits
* bump to 1.20.0
* update new changelog version tag
* **actions:** include new labels
* **api-docs:** enable allow_reuse to fix the docs ([#612](https://github.com/awslabs/aws-lambda-powertools-python/issues/612))
* **deps:** bump boto3 from 1.18.25 to 1.18.26 ([#627](https://github.com/awslabs/aws-lambda-powertools-python/issues/627))
* **deps:** bump boto3 from 1.18.24 to 1.18.25 ([#623](https://github.com/awslabs/aws-lambda-powertools-python/issues/623))
* **deps:** bump boto3 from 1.18.22 to 1.18.24 ([#619](https://github.com/awslabs/aws-lambda-powertools-python/issues/619))
* **deps:** bump boto3 from 1.18.21 to 1.18.22 ([#614](https://github.com/awslabs/aws-lambda-powertools-python/issues/614))
* **deps:** bump boto3 from 1.18.17 to 1.18.21 ([#608](https://github.com/awslabs/aws-lambda-powertools-python/issues/608))
* **deps-dev:** bump flake8-comprehensions from 3.6.0 to 3.6.1 ([#615](https://github.com/awslabs/aws-lambda-powertools-python/issues/615))
* **deps-dev:** bump flake8-comprehensions from 3.5.0 to 3.6.0 ([#609](https://github.com/awslabs/aws-lambda-powertools-python/issues/609))
* **deps-dev:** bump mkdocs-material from 7.2.3 to 7.2.4 ([#607](https://github.com/awslabs/aws-lambda-powertools-python/issues/607))
* **docs:** correct markdown based on markdown lint ([#603](https://github.com/awslabs/aws-lambda-powertools-python/issues/603))
* **shared:** fix cyclic import & refactor data extraction fn ([#613](https://github.com/awslabs/aws-lambda-powertools-python/issues/613))


<a name="v1.19.0"></a>
## [v1.19.0] - 2021-08-11
## Bug Fixes

* **deps:** bump poetry to latest ([#592](https://github.com/awslabs/aws-lambda-powertools-python/issues/592))
* **feature-flags:**  bug handling multiple conditions ([#599](https://github.com/awslabs/aws-lambda-powertools-python/issues/599))
* **feature-toggles:** correct cdk example ([#601](https://github.com/awslabs/aws-lambda-powertools-python/issues/601))
* **parser:** apigw wss validation check_message_id; housekeeping ([#553](https://github.com/awslabs/aws-lambda-powertools-python/issues/553))

## Code Refactoring

* **feature-flags:** add debug for all features evaluation" ([#590](https://github.com/awslabs/aws-lambda-powertools-python/issues/590))
* **feature_flags:** optimize UX and maintenance ([#563](https://github.com/awslabs/aws-lambda-powertools-python/issues/563))

## Documentation

* **event-handler:** new custom serializer option
* **feature-flags:** add guidance when to use vs env vars vs parameters
* **feature-flags:** fix sample feature name in evaluate
* **feature-flags:** create concrete documentation ([#594](https://github.com/awslabs/aws-lambda-powertools-python/issues/594))
* **feature-toggles:** correct docs and typing ([#588](https://github.com/awslabs/aws-lambda-powertools-python/issues/588))
* **feature_flags:** fix SAM infra, convert CDK to Python
* **parameters:** auto-transforming values based on suffix ([#573](https://github.com/awslabs/aws-lambda-powertools-python/issues/573))
* **readme:** add code coverage badge ([#577](https://github.com/awslabs/aws-lambda-powertools-python/issues/577))
* **tracer:** update wording that it auto-disables on non-Lambda env

## Features

* **api-gateway:** add support for custom serializer ([#568](https://github.com/awslabs/aws-lambda-powertools-python/issues/568))
* **data-classes:** decode json_body if based64 encoded ([#560](https://github.com/awslabs/aws-lambda-powertools-python/issues/560))
* **feature flags:** Add not_in action and rename contains to in ([#589](https://github.com/awslabs/aws-lambda-powertools-python/issues/589))
* **params:** expose high level max_age, raise_on_transform_error ([#567](https://github.com/awslabs/aws-lambda-powertools-python/issues/567))
* **tracer:** disable tracer when for non-Lambda envs ([#598](https://github.com/awslabs/aws-lambda-powertools-python/issues/598))

## Maintenance

* only build docs on docs path
* update pypi description, keywords
* bump to 1.19.0
* enable autolabel based on PR title
* include feature-flags docs hotfix
* **deps:** bump boto3 from 1.18.15 to 1.18.17 ([#597](https://github.com/awslabs/aws-lambda-powertools-python/issues/597))
* **deps:** bump boto3 from 1.18.1 to 1.18.15 ([#591](https://github.com/awslabs/aws-lambda-powertools-python/issues/591))
* **deps:** bump codecov/codecov-action from 2.0.1 to 2.0.2 ([#558](https://github.com/awslabs/aws-lambda-powertools-python/issues/558))
* **deps-dev:** bump mkdocs-material from 7.2.1 to 7.2.2 ([#582](https://github.com/awslabs/aws-lambda-powertools-python/issues/582))
* **deps-dev:** bump mkdocs-material from 7.2.2 to 7.2.3 ([#596](https://github.com/awslabs/aws-lambda-powertools-python/issues/596))
* **deps-dev:** bump pdoc3 from 0.9.2 to 0.10.0 ([#584](https://github.com/awslabs/aws-lambda-powertools-python/issues/584))
* **deps-dev:** bump isort from 5.9.2 to 5.9.3 ([#574](https://github.com/awslabs/aws-lambda-powertools-python/issues/574))
* **deps-dev:** bump mkdocs-material from 7.2.0 to 7.2.1 ([#566](https://github.com/awslabs/aws-lambda-powertools-python/issues/566))
* **deps-dev:** bump mkdocs-material from 7.1.11 to 7.2.0 ([#551](https://github.com/awslabs/aws-lambda-powertools-python/issues/551))
* **deps-dev:** bump flake8-black from 0.2.1 to 0.2.3 ([#541](https://github.com/awslabs/aws-lambda-powertools-python/issues/541))


<a name="v1.18.1"></a>
## [v1.18.1] - 2021-07-23
## Bug Fixes

* **api-gateway:** route regression non-word and unsafe URI chars ([#556](https://github.com/awslabs/aws-lambda-powertools-python/issues/556))

## Maintenance

* bump 1.18.1


<a name="v1.18.0"></a>
## [v1.18.0] - 2021-07-20
## Bug Fixes

* **api-gateway:** non-greedy route pattern regex ([#533](https://github.com/awslabs/aws-lambda-powertools-python/issues/533))
* **api-gateway:** incorrect plain text mimetype [#506](https://github.com/awslabs/aws-lambda-powertools-python/issues/506)
* **data-classes:** include milliseconds in scalar types ([#504](https://github.com/awslabs/aws-lambda-powertools-python/issues/504))
* **mypy:** fixes to resolve no implicit optional errors ([#521](https://github.com/awslabs/aws-lambda-powertools-python/issues/521))
* **parser:** Make ApiGateway version, authorizer fields optional ([#532](https://github.com/awslabs/aws-lambda-powertools-python/issues/532))
* **tracer:** mypy generic to preserve decorated method signature ([#529](https://github.com/awslabs/aws-lambda-powertools-python/issues/529))

## Code Refactoring

* **feature-toggles:** Code coverage and housekeeping ([#530](https://github.com/awslabs/aws-lambda-powertools-python/issues/530))

## Documentation

* **api-gateway:** document new HTTP service error exceptions ([#546](https://github.com/awslabs/aws-lambda-powertools-python/issues/546))
* **logger:** document new get_correlation_id method ([#545](https://github.com/awslabs/aws-lambda-powertools-python/issues/545))

## Features

* **api-gateway:** add debug mode ([#507](https://github.com/awslabs/aws-lambda-powertools-python/issues/507))
* **api-gateway:** add common service errors ([#506](https://github.com/awslabs/aws-lambda-powertools-python/issues/506))
* **event-handler:** Support AppSyncResolverEvent subclassing ([#526](https://github.com/awslabs/aws-lambda-powertools-python/issues/526))
* **feat-toggle:** New simple feature toggles rule engine (WIP) ([#494](https://github.com/awslabs/aws-lambda-powertools-python/issues/494))
* **logger:** add get_correlation_id method ([#516](https://github.com/awslabs/aws-lambda-powertools-python/issues/516))
* **mypy:** add mypy support to makefile ([#508](https://github.com/awslabs/aws-lambda-powertools-python/issues/508))

## Maintenance

* bump 1.18.0 ([#547](https://github.com/awslabs/aws-lambda-powertools-python/issues/547))
* **deps:** bump codecov/codecov-action from 1 to 2.0.1 ([#539](https://github.com/awslabs/aws-lambda-powertools-python/issues/539))
* **deps:** bump boto3 from 1.18.0 to 1.18.1 ([#528](https://github.com/awslabs/aws-lambda-powertools-python/issues/528))
* **deps:** bump boto3 from 1.17.110 to 1.18.0 ([#527](https://github.com/awslabs/aws-lambda-powertools-python/issues/527))
* **deps:** bump boto3 from 1.17.102 to 1.17.110 ([#523](https://github.com/awslabs/aws-lambda-powertools-python/issues/523))
* **deps-dev:** bump mkdocs-material from 7.1.10 to 7.1.11 ([#542](https://github.com/awslabs/aws-lambda-powertools-python/issues/542))
* **deps-dev:** bump mkdocs-material from 7.1.9 to 7.1.10 ([#522](https://github.com/awslabs/aws-lambda-powertools-python/issues/522))
* **deps-dev:** bump isort from 5.9.1 to 5.9.2 ([#514](https://github.com/awslabs/aws-lambda-powertools-python/issues/514))
* **event-handler:** adjusts exception docstrings to not confuse AppSync customers


<a name="v1.17.1"></a>
## [v1.17.1] - 2021-07-02
## Bug Fixes

* **validator:** handle built-in custom formats correctly ([#498](https://github.com/awslabs/aws-lambda-powertools-python/issues/498))

## Documentation

* add Layers example for Serverless framework & CDK ([#500](https://github.com/awslabs/aws-lambda-powertools-python/issues/500))
* enable dark mode switch ([#471](https://github.com/awslabs/aws-lambda-powertools-python/issues/471))
* **logger:** add FAQ for cross-account searches ([#501](https://github.com/awslabs/aws-lambda-powertools-python/issues/501))
* **tracer:** additional scenario when to disable auto-capture ([#499](https://github.com/awslabs/aws-lambda-powertools-python/issues/499))

## Maintenance

* bump 1.17.1 ([#502](https://github.com/awslabs/aws-lambda-powertools-python/issues/502))
* **deps:** bump boto3 from 1.17.101 to 1.17.102 ([#493](https://github.com/awslabs/aws-lambda-powertools-python/issues/493))
* **deps:** bump boto3 from 1.17.91 to 1.17.101 ([#490](https://github.com/awslabs/aws-lambda-powertools-python/issues/490))
* **deps:** bump email-validator from 1.1.2 to 1.1.3 ([#478](https://github.com/awslabs/aws-lambda-powertools-python/issues/478))
* **deps:** bump boto3 from 1.17.89 to 1.17.91 ([#473](https://github.com/awslabs/aws-lambda-powertools-python/issues/473))
* **deps-dev:** bump flake8-eradicate from 1.0.0 to 1.1.0 ([#492](https://github.com/awslabs/aws-lambda-powertools-python/issues/492))
* **deps-dev:** bump isort from 5.8.0 to 5.9.1 ([#487](https://github.com/awslabs/aws-lambda-powertools-python/issues/487))
* **deps-dev:** bump mkdocs-material from 7.1.7 to 7.1.9 ([#491](https://github.com/awslabs/aws-lambda-powertools-python/issues/491))


<a name="v1.17.0"></a>
## [v1.17.0] - 2021-06-08
## Documentation

* include new public roadmap ([#452](https://github.com/awslabs/aws-lambda-powertools-python/issues/452))
* **data_classes:** fix missing dynamodb stream get_type/value
* **idempotency:** remove old todo

## Features

* **data-classes:** add AttributeValueType to DynamoDBStreamEvent ([#462](https://github.com/awslabs/aws-lambda-powertools-python/issues/462))
* **data-classes:** decorator to instantiate data_classes and docs updates ([#442](https://github.com/awslabs/aws-lambda-powertools-python/issues/442))
* **logger:** add option to clear state per invocation ([#467](https://github.com/awslabs/aws-lambda-powertools-python/issues/467))
* **parser:** add support for API Gateway HTTP API [#434](https://github.com/awslabs/aws-lambda-powertools-python/issues/434) ([#441](https://github.com/awslabs/aws-lambda-powertools-python/issues/441))

## Maintenance

* bump xenon from 0.7.1 to 0.7.3 ([#446](https://github.com/awslabs/aws-lambda-powertools-python/issues/446))
* fix changelog file redirection
* include dependencies label under maintenance
* ignore codecov upload
* reintroduce codecov token
* fix path for PR auto-labelling
* assited changelog pre-generation, auto-label PR ([#443](https://github.com/awslabs/aws-lambda-powertools-python/issues/443))
* enable dependabot for dep upgrades ([#444](https://github.com/awslabs/aws-lambda-powertools-python/issues/444))
* enable mergify ([#450](https://github.com/awslabs/aws-lambda-powertools-python/issues/450))
* dependabot/mergify guardrail for major versions
* fix dependabot commit messages prefix
* fix dependabot unique set config
* bump mkdocs-material from 7.1.5 to 7.1.6 ([#451](https://github.com/awslabs/aws-lambda-powertools-python/issues/451))
* bump version to 1.17.0
* bump boto3 from 1.17.78 to 1.17.84 ([#449](https://github.com/awslabs/aws-lambda-powertools-python/issues/449))
* update mergify to require approval on dependabot ([#456](https://github.com/awslabs/aws-lambda-powertools-python/issues/456))
* bump actions/setup-python from 1 to 2.2.2 ([#445](https://github.com/awslabs/aws-lambda-powertools-python/issues/445))
* trial boring cyborg automation
* **deps:** bump boto3 from 1.17.87 to 1.17.88 ([#463](https://github.com/awslabs/aws-lambda-powertools-python/issues/463))
* **deps:** bump boto3 from 1.17.88 to 1.17.89 ([#466](https://github.com/awslabs/aws-lambda-powertools-python/issues/466))
* **deps:** bump boto3 from 1.17.84 to 1.17.85 ([#455](https://github.com/awslabs/aws-lambda-powertools-python/issues/455))
* **deps:** bump boto3 from 1.17.85 to 1.17.86 ([#458](https://github.com/awslabs/aws-lambda-powertools-python/issues/458))
* **deps:** bump boto3 from 1.17.86 to 1.17.87 ([#459](https://github.com/awslabs/aws-lambda-powertools-python/issues/459))
* **deps-dev:** bump mkdocs-material from 7.1.6 to 7.1.7 ([#464](https://github.com/awslabs/aws-lambda-powertools-python/issues/464))
* **deps-dev:** bump pytest-cov from 2.12.0 to 2.12.1 ([#454](https://github.com/awslabs/aws-lambda-powertools-python/issues/454))
* **mergify:** use job name to match GH Actions
* **mergify:** disable check for matrix jobs


<a name="v1.16.1"></a>
## [v1.16.1] - 2021-05-23
## Features

* **parser:** security issue in Pydantic [#436](https://github.com/awslabs/aws-lambda-powertools-python/issues/436) ([#437](https://github.com/awslabs/aws-lambda-powertools-python/issues/437))

## Maintenance

* bump to 1.16.1


<a name="v1.16.0"></a>
## [v1.16.0] - 2021-05-17
## Features

* **data-classes:** decode base64 encoded body ([#425](https://github.com/awslabs/aws-lambda-powertools-python/issues/425))
* **data-classes:** support for code pipeline job event ([#416](https://github.com/awslabs/aws-lambda-powertools-python/issues/416))

## Maintenance

* bump to 1.16.0


<a name="v1.15.1"></a>
## [v1.15.1] - 2021-05-13
## Bug Fixes

* **docs:** Use updated names for ProxyEventType ([#424](https://github.com/awslabs/aws-lambda-powertools-python/issues/424))

## Documentation

* update list of features
* **event_handler:** add missing note on trimmed responses

## Maintenance

* bump to 1.15.1


<a name="v1.15.0"></a>
## [v1.15.0] - 2021-05-06
## Bug Fixes

* **deps:** Bump aws-xray-sdk from 2.6.0 to 2.8.0 ([#413](https://github.com/awslabs/aws-lambda-powertools-python/issues/413))
* **docs:** workflow to include api ref in latest alias ([#408](https://github.com/awslabs/aws-lambda-powertools-python/issues/408))
* **parser:** Improve types for parser.py ([#419](https://github.com/awslabs/aws-lambda-powertools-python/issues/419))
* **validator:** event type annotation as any in validate fn ([#405](https://github.com/awslabs/aws-lambda-powertools-python/issues/405))

## Code Refactoring

* simplify custom formatter for minor changes ([#417](https://github.com/awslabs/aws-lambda-powertools-python/issues/417))
* **event-handler:** api gateway handler review changes ([#420](https://github.com/awslabs/aws-lambda-powertools-python/issues/420))
* **event-handler:** Add ResponseBuilder and more docs ([#412](https://github.com/awslabs/aws-lambda-powertools-python/issues/412))
* **logger:** BYOFormatter and Handler, UTC support, and more ([#404](https://github.com/awslabs/aws-lambda-powertools-python/issues/404))

## Documentation

* **api_gateway:** new event handler for API Gateway and ALB ([#418](https://github.com/awslabs/aws-lambda-powertools-python/issues/418))
* **event_handler:** fix closing brackets in CORS sample
* **event_handler:** remove beta flag from new HTTP utility
* **idempotency:** remove beta flag
* **logger:** improvements extensibility & new features ([#415](https://github.com/awslabs/aws-lambda-powertools-python/issues/415))
* **parser:** fix table and heading syntax
* **tracer:** Fix line highlighting ([#395](https://github.com/awslabs/aws-lambda-powertools-python/issues/395))

## Features

* add support to persist default dimensions ([#410](https://github.com/awslabs/aws-lambda-powertools-python/issues/410))
* **event-handle:** allow for cors=None setting ([#421](https://github.com/awslabs/aws-lambda-powertools-python/issues/421))
* **event-handler:** add http ProxyEvent handler ([#369](https://github.com/awslabs/aws-lambda-powertools-python/issues/369))
* **parser:** Support for API GW v1 proxy schema & envelope ([#403](https://github.com/awslabs/aws-lambda-powertools-python/issues/403))

## Maintenance

* bump to 1.15.0 ([#422](https://github.com/awslabs/aws-lambda-powertools-python/issues/422))


<a name="v1.14.0"></a>
## [v1.14.0] - 2021-04-09
## Bug Fixes

* perf tests for Logger and fail str msgs
* downgrade poetry to 1.1.4 ([#385](https://github.com/awslabs/aws-lambda-powertools-python/issues/385))
* lock X-Ray SDK to 2.6.0 ([#384](https://github.com/awslabs/aws-lambda-powertools-python/issues/384))
* **data-classes:** Add missing operationName ([#373](https://github.com/awslabs/aws-lambda-powertools-python/issues/373))
* **idempotent:** Correctly raise IdempotencyKeyError ([#378](https://github.com/awslabs/aws-lambda-powertools-python/issues/378))
* **metrics:** AttributeError raised by MediaManager and Typing and docs ([#357](https://github.com/awslabs/aws-lambda-powertools-python/issues/357))
* **parser:** S3Model support empty keys ([#375](https://github.com/awslabs/aws-lambda-powertools-python/issues/375))
* **tracer:** Correct type hint for MyPy ([#365](https://github.com/awslabs/aws-lambda-powertools-python/issues/365))
* **workflow:** github actions depends on for release

## Documentation

* Fix doc links and line highlights ([#380](https://github.com/awslabs/aws-lambda-powertools-python/issues/380))
* fix extra key for versioning
* update mkdocs-material to 7.1.0
* Correct link targets and line highlights ([#390](https://github.com/awslabs/aws-lambda-powertools-python/issues/390))
* introduce event handlers utility section ([#388](https://github.com/awslabs/aws-lambda-powertools-python/issues/388))
* enable versioning feature ([#374](https://github.com/awslabs/aws-lambda-powertools-python/issues/374))
* **idempotency:** add default configuration for those not using CFN ([#391](https://github.com/awslabs/aws-lambda-powertools-python/issues/391))
* **index:** fix link to event handler
* **logger:** add example on how to set UTC timestamp ([#392](https://github.com/awslabs/aws-lambda-powertools-python/issues/392))
* **validator:** include more complete examples & intro to JSON Schema ([#389](https://github.com/awslabs/aws-lambda-powertools-python/issues/389))

## Features

* **event-handler:** Add AppSync handler decorator ([#363](https://github.com/awslabs/aws-lambda-powertools-python/issues/363))
* **parameter:** add dynamodb_endpoint_url for local_testing ([#376](https://github.com/awslabs/aws-lambda-powertools-python/issues/376))
* **parser:** Add S3 Object Lambda Event ([#362](https://github.com/awslabs/aws-lambda-powertools-python/issues/362))

## Maintenance

* bump to 1.14.0
* add approved by field in RFC template
* make RFC proposal more explicit
* update automated steps in release process


<a name="v1.13.0"></a>
## [v1.13.0] - 2021-03-23
## Bug Fixes

* **deps:** Bump dependencies and fix some of the dev tooling ([#354](https://github.com/awslabs/aws-lambda-powertools-python/issues/354))
* **lint:** Move `tests/THIRD-PARTY-LICENSES` to root ([#352](https://github.com/awslabs/aws-lambda-powertools-python/issues/352))

## Features

* **data-classes:** Add S3 Object Lambda Event ([#353](https://github.com/awslabs/aws-lambda-powertools-python/issues/353))

## Maintenance

* include internals in release template
* bump to 1.13.0
* correct 3rd party license


<a name="v1.12.0"></a>
## [v1.12.0] - 2021-03-17
## Bug Fixes

* **idempotency:** TypeError when calling is_missing_idempotency_key with an int ([#315](https://github.com/awslabs/aws-lambda-powertools-python/issues/315))
* **idempotency:** Correctly handle save_inprogress errors ([#313](https://github.com/awslabs/aws-lambda-powertools-python/issues/313))

## Code Refactoring

* **parameters:** Consistently reference env ([#319](https://github.com/awslabs/aws-lambda-powertools-python/issues/319))

## Documentation

* surface new 1.12.0 features and enhancements  ([#344](https://github.com/awslabs/aws-lambda-powertools-python/issues/344))
* Correct code examples ([#317](https://github.com/awslabs/aws-lambda-powertools-python/issues/317))
* **data-classes:** Add more cognito code examples ([#340](https://github.com/awslabs/aws-lambda-powertools-python/issues/340))
* **idempotency:** Correct examples and line highlights ([#312](https://github.com/awslabs/aws-lambda-powertools-python/issues/312))
* **metrics:** Corrections to the code examples ([#314](https://github.com/awslabs/aws-lambda-powertools-python/issues/314))
* **metrics:** remove minimum dimensions
* **metrics:** Correct code examples in markdown ([#316](https://github.com/awslabs/aws-lambda-powertools-python/issues/316))
* **tracer:** Fix Tracer typing hinting for Pycharm ([#345](https://github.com/awslabs/aws-lambda-powertools-python/issues/345))

## Features

* **data-classes:** Add appsync scalar_types_utils ([#339](https://github.com/awslabs/aws-lambda-powertools-python/issues/339))
* **data-classes:** AppSync Resolver Event ([#323](https://github.com/awslabs/aws-lambda-powertools-python/issues/323))
* **idempotent:** Include function name in the idempotent key ([#326](https://github.com/awslabs/aws-lambda-powertools-python/issues/326))
* **logging:** Add correlation_id support ([#321](https://github.com/awslabs/aws-lambda-powertools-python/issues/321))
* **logging:** Include exception_name ([#320](https://github.com/awslabs/aws-lambda-powertools-python/issues/320))
* **parameters:** Add force_fetch option ([#341](https://github.com/awslabs/aws-lambda-powertools-python/issues/341))

## Maintenance

* bump to 1.12.0
* remove auto-label as restrictions prevent it from working
* increase perf SLA due to slow GitHub Actions machine
* add PR size labelling action # 2
* add PR size labelling action
* add PR auto-label action
* remove gatsby mention as migrated completed


<a name="v1.11.0"></a>
## [v1.11.0] - 2021-03-05
## Bug Fixes

* import time latency by lazily loading high level modules ([#301](https://github.com/awslabs/aws-lambda-powertools-python/issues/301))
* correct behaviour to avoid caching "INPROGRESS" records ([#295](https://github.com/awslabs/aws-lambda-powertools-python/issues/295))
* **idempotency:** PR feedback on config and kwargs

## Code Refactoring

* **idempotent:** Change UX to use a config class for non-persistence related features ([#306](https://github.com/awslabs/aws-lambda-powertools-python/issues/306))
* **metrics:** optimize validation and serialization ([#307](https://github.com/awslabs/aws-lambda-powertools-python/issues/307))

## Documentation

* **batch:** add example on how to integrate with sentry.io ([#308](https://github.com/awslabs/aws-lambda-powertools-python/issues/308))
* **data-classes:** Correct import for DynamoDBRecordEventName ([#299](https://github.com/awslabs/aws-lambda-powertools-python/issues/299))
* **dataclasses:** new Connect Contact Flow ([#310](https://github.com/awslabs/aws-lambda-powertools-python/issues/310))
* **idempotency:** tidy up doc before release ([#309](https://github.com/awslabs/aws-lambda-powertools-python/issues/309))
* **idempotent:** Fix typos and code formatting ([#305](https://github.com/awslabs/aws-lambda-powertools-python/issues/305))

## Features

* Idempotency helper utility ([#245](https://github.com/awslabs/aws-lambda-powertools-python/issues/245))
* **data-classes:** Add connect contact flow event ([#304](https://github.com/awslabs/aws-lambda-powertools-python/issues/304))
* **idempotency:** Add raise_on_no_idempotency_key flag ([#297](https://github.com/awslabs/aws-lambda-powertools-python/issues/297))
* **idempotency:** Fix KeyError when local_cache is True and an error is raised in the lambda handler ([#300](https://github.com/awslabs/aws-lambda-powertools-python/issues/300))
* **idempotent:** Add support for jmespath_options ([#302](https://github.com/awslabs/aws-lambda-powertools-python/issues/302))

## Maintenance

* update changelog ([#311](https://github.com/awslabs/aws-lambda-powertools-python/issues/311))
* adjusts Metrics SLA for slow py36 interpreters
* remove unsuccessful labeler bot
* update labeler bot to sync upon PR changes
* attempt 1 to fix PR labeler


<a name="v1.10.5"></a>
## [v1.10.5] - 2021-02-17
## Maintenance

* version bump to 1.10.5 ([#292](https://github.com/awslabs/aws-lambda-powertools-python/issues/292))


<a name="v1.10.4"></a>
## [v1.10.4] - 2021-02-17
## Bug Fixes

* sync features in main page
* meta tags, and ext link to open in new tab

## Documentation

* **data-classes:** Fix anchor tags to be lower case ([#288](https://github.com/awslabs/aws-lambda-powertools-python/issues/288))

## Maintenance

* version bump to 1.10.4 ([#291](https://github.com/awslabs/aws-lambda-powertools-python/issues/291))
* add default runtime key
* Correct the docs location ([#289](https://github.com/awslabs/aws-lambda-powertools-python/issues/289))
* enable PR labeler workflow
* add auto-label for known files

## Regression

* search input size


<a name="v1.10.3"></a>
## [v1.10.3] - 2021-02-12
## Bug Fixes

* sfix typing hit for envelope parse model ([#286](https://github.com/awslabs/aws-lambda-powertools-python/issues/286))
* disable batching of X-Ray subsegments ([#284](https://github.com/awslabs/aws-lambda-powertools-python/issues/284))

## Documentation

* migrate documentation from Gatsby to MkDocs material ([#279](https://github.com/awslabs/aws-lambda-powertools-python/issues/279))

## Maintenance

* bump to 1.10.3 ([#287](https://github.com/awslabs/aws-lambda-powertools-python/issues/287))


<a name="v1.10.2"></a>
## [v1.10.2] - 2021-02-04
## Bug Fixes

* remove unnecessary typing-extensions for py3.8 ([#281](https://github.com/awslabs/aws-lambda-powertools-python/issues/281))
* batch processing exceptions ([#276](https://github.com/awslabs/aws-lambda-powertools-python/issues/276))

## Documentation

* **appconfig:** Use correct import for docstring ([#271](https://github.com/awslabs/aws-lambda-powertools-python/issues/271))

## Maintenance

* bump to 1.10.2 ([#282](https://github.com/awslabs/aws-lambda-powertools-python/issues/282))
* fix immer and socket.io CVEs ([#278](https://github.com/awslabs/aws-lambda-powertools-python/issues/278))
* typo in parser docs


<a name="v1.10.1"></a>
## [v1.10.1] - 2021-01-19
## Features

* add support for SNS->SQS protocol ([#272](https://github.com/awslabs/aws-lambda-powertools-python/issues/272))

## Maintenance

* bump to 1.10.1 ([#273](https://github.com/awslabs/aws-lambda-powertools-python/issues/273))


<a name="v1.10.0"></a>
## [v1.10.0] - 2021-01-18
## Documentation

* fix import ([#267](https://github.com/awslabs/aws-lambda-powertools-python/issues/267))
* add info about extras layer ([#260](https://github.com/awslabs/aws-lambda-powertools-python/issues/260))
* fix note whitespace
* add missing parser models ([#254](https://github.com/awslabs/aws-lambda-powertools-python/issues/254))

## Features

* toggle to disable log deduplication locally for pytest live log [#262](https://github.com/awslabs/aws-lambda-powertools-python/issues/262) ([#268](https://github.com/awslabs/aws-lambda-powertools-python/issues/268))
* Add AppConfig parameter provider ([#236](https://github.com/awslabs/aws-lambda-powertools-python/issues/236))
* support extra parameter in Logger messages ([#257](https://github.com/awslabs/aws-lambda-powertools-python/issues/257))
* support custom formats in JSON Schema validation ([#247](https://github.com/awslabs/aws-lambda-powertools-python/issues/247))

## Maintenance

* bump to 1.10.0 ([#270](https://github.com/awslabs/aws-lambda-powertools-python/issues/270))
* move env names to constant file ([#264](https://github.com/awslabs/aws-lambda-powertools-python/issues/264))
* update stale bot
* general simplifications and cleanup ([#255](https://github.com/awslabs/aws-lambda-powertools-python/issues/255))
* hardcode axios transitive resolution ([#256](https://github.com/awslabs/aws-lambda-powertools-python/issues/256))


<a name="v1.9.1"></a>
## [v1.9.1] - 2020-12-21
## Bug Fixes

* ensures all Loggers have unique service names

## Code Refactoring

* convert dict into a literal dict object and re-use it

## Documentation

* add clarification to Tracer docs for how `capture_method` decorator can cause function responses to be read and serialized.

## Features

* **pep-561:** Create py.typed file and include into pyproject.

## Maintenance

* bump to 1.9.1 ([#252](https://github.com/awslabs/aws-lambda-powertools-python/issues/252))
* add changelog
* implement phony targets correctly
* **deps:** bump ini from 1.3.5 to 1.3.8 in /docs

## Pull Requests

* Merge pull request [#250](https://github.com/awslabs/aws-lambda-powertools-python/issues/250) from heitorlessa/fix/[#249](https://github.com/awslabs/aws-lambda-powertools-python/issues/249)
* Merge pull request [#235](https://github.com/awslabs/aws-lambda-powertools-python/issues/235) from Nr18/phony
* Merge pull request [#244](https://github.com/awslabs/aws-lambda-powertools-python/issues/244) from awslabs/docs/capture_method_clarification
* Merge pull request [#241](https://github.com/awslabs/aws-lambda-powertools-python/issues/241) from awslabs/dependabot/npm_and_yarn/docs/ini-1.3.8
* Merge pull request [#237](https://github.com/awslabs/aws-lambda-powertools-python/issues/237) from gmcrocetti/pep-561
* Merge pull request [#234](https://github.com/awslabs/aws-lambda-powertools-python/issues/234) from Nr18/test-equal
* Merge pull request [#233](https://github.com/awslabs/aws-lambda-powertools-python/issues/233) from GroovyDan/improv/add_equality_check_to_dict_wrapper
* Merge pull request [#232](https://github.com/awslabs/aws-lambda-powertools-python/issues/232) from gyft/add-missing-tests


<a name="v1.9.0"></a>
## [v1.9.0] - 2020-12-04
## Bug Fixes

* s3 model import
* cloudwatch logs envelope typo

## Documentation

* add Kinesis Streams as a supported model & envelope
* add S3 as a supported model
* add CW Logs as a supported envelope
* add CW Logs as a supported model
* add Alb as a supported model
* shadow sidebar to remain expanded
* add source code link in nav bar
* fix broken link for github

## Features

* Add Kinesis lambda event support to Parser utility
* Add cloudwatch lambda event support to Parser utility
* Add alb lambda event support to Parser utility [#228](https://github.com/awslabs/aws-lambda-powertools-python/issues/228)
* Add Kinesis lambda event support to Parser utility
* Add S3 lambda event support to Parser utility [#224](https://github.com/awslabs/aws-lambda-powertools-python/issues/224)
* Add Ses lambda event support to Parser utility [#213](https://github.com/awslabs/aws-lambda-powertools-python/issues/213)

## Maintenance

* bump version to 1.9.0

## Pull Requests

* Merge pull request [#227](https://github.com/awslabs/aws-lambda-powertools-python/issues/227) from risenberg-cyberark/kinesis
* Merge pull request [#225](https://github.com/awslabs/aws-lambda-powertools-python/issues/225) from risenberg-cyberark/s3
* Merge pull request [#231](https://github.com/awslabs/aws-lambda-powertools-python/issues/231) from risenberg-cyberark/cloudwatch
* Merge pull request [#229](https://github.com/awslabs/aws-lambda-powertools-python/issues/229) from risenberg-cyberark/alb
* Merge pull request [#223](https://github.com/awslabs/aws-lambda-powertools-python/issues/223) from heitorlessa/docs/add-source-code-link
* Merge pull request [#222](https://github.com/awslabs/aws-lambda-powertools-python/issues/222) from awslabs/docs-fix-broken-link
* Merge pull request [#219](https://github.com/awslabs/aws-lambda-powertools-python/issues/219) from igorlg/docs/logger-supress-clarify
* Merge pull request [#214](https://github.com/awslabs/aws-lambda-powertools-python/issues/214) from risenberg-cyberark/ses


<a name="v1.8.0"></a>
## [v1.8.0] - 2020-11-20
## Bug Fixes

* replace now deprecated set-env with new GitHub Env file
* remove dummy heading to prevent htmlAst bug

## Documentation

* correct example usage of SES data class
* add faq section
* add minimal permission set for using layer

## Features

* include new replay-name field in parser and data_classes
* **data_classes:** API Gateway V2 IAM and Lambda

## Maintenance

* bump to 1.8.0
* bump dependencies
* **docs:** Add some of the missing docstrings

## Pull Requests

* Merge pull request [#212](https://github.com/awslabs/aws-lambda-powertools-python/issues/212) from heitorlessa/chore/bump-1.8.0
* Merge pull request [#211](https://github.com/awslabs/aws-lambda-powertools-python/issues/211) from heitorlessa/feat/eventbridge-replay-support
* Merge pull request [#209](https://github.com/awslabs/aws-lambda-powertools-python/issues/209) from awslabs/docs/correct_ses_dataclass_example
* Merge pull request [#207](https://github.com/awslabs/aws-lambda-powertools-python/issues/207) from risenberg-cyberark/sns
* Merge pull request [#205](https://github.com/awslabs/aws-lambda-powertools-python/issues/205) from heitorlessa/chore/update-docs-dep
* Merge pull request [#202](https://github.com/awslabs/aws-lambda-powertools-python/issues/202) from Nr18/logger-faq
* Merge pull request [#204](https://github.com/awslabs/aws-lambda-powertools-python/issues/204) from am29d/docs/add-iam-permissions-for-layer
* Merge pull request [#201](https://github.com/awslabs/aws-lambda-powertools-python/issues/201) from gyft/feat-data-classes-event-updates


<a name="v1.7.0"></a>
## [v1.7.0] - 2020-10-26
## Bug Fixes

* _parse return type
* high and security peer dependency vulnerabilities
* change to Yarn to support manual resolutions
* generic type to match ABC bound class
* debug logging in envelopes before each parsing
* remove malformed 3.1. sentence
* ensures parser can take json strings as input
* parse high level import
* code inspect issues
* unnecessary return; better error handling
* snake_case
* comment out validators [#118](https://github.com/awslabs/aws-lambda-powertools-python/issues/118)
* CR fixes Merge branch 'develop' of https://github.com/awslabs/aws-lambda-powertools-python into pydantic
* reduce complexity of dynamo envelope
* poetry update + pydantic, typing_extensions as optional
* add only pydantic (+1 squashed commit) Squashed commits: [804f251] fix poetry.lock, revert changes
* Correct typo
* remove only dev extras
* remove jmespath extras in Make

## Code Refactoring

* pydantic as optional dependancy, remove lambdaContext
* change to advanced parser

## Documentation

* reorder parser's payload sample position
* add more info on conditional keys [#195](https://github.com/awslabs/aws-lambda-powertools-python/issues/195)
* add a note that decorator will replace the event
* address Ran's feedback
* reorder data validation; improve envelopes section
* reorder extending models as parse fn wasn't introduced
* use yarn's resolution to fix incompatible dependency
* add cold start data
* add a FAQ section
* ensure examples can be copied/pasted as-is
* add extending built-in models
* add envelope section
* add data model validation section
* use non-hello world model to better exemplify parsing
* add 101 parsing events content
* initial structure for parser docs
* initial sketch of parser docs
* update examples in README

## Features

* experiment with codeQL over LGTM
* add standalone parse function
* Advanced parser utility (pydantic)
* RFC: Validate incoming and outgoing events utility [#95](https://github.com/awslabs/aws-lambda-powertools-python/issues/95)
* **data_classes:** case insensitive header lookup
* **data_classes:** Cognito custom auth triggers

## Maintenance

* fix repository URL
* bump version to 1.7.0
* spacing
* typo in list
* typo on code generation tool
* remove flake8 polyfill as explicit dep
* explicit DynamoDB Stream schema naming
* lint
* kwarg over arg to ease refactoring
* remove test for commented code
* fix make build syntax for internal build whl
* upgrade docs dep
* remove dev deps from example project
* remove kitchen sink example
* upgrade gatsby
* upgrade amplify, antd, and gatsby plugins
* upgrade apollo-docs theme
* remove dev deps from example project
* remove kitchen sink example

## Reverts
* fix: remove jmespath extras in Make
* fix: remove jmespath extras in Make

## Pull Requests

* Merge pull request [#200](https://github.com/awslabs/aws-lambda-powertools-python/issues/200) from heitorlessa/chore/bump-1.7.0
* Merge pull request [#199](https://github.com/awslabs/aws-lambda-powertools-python/issues/199) from heitorlessa/docs/clarify-dynamic-log-keys
* Merge pull request [#198](https://github.com/awslabs/aws-lambda-powertools-python/issues/198) from awslabs/improv/suppress-logger-propagation
* Merge pull request [#192](https://github.com/awslabs/aws-lambda-powertools-python/issues/192) from heitorlessa/docs/parser
* Merge pull request [#196](https://github.com/awslabs/aws-lambda-powertools-python/issues/196) from awslabs/dependabot/npm_and_yarn/docs/object-path-0.11.5
* Merge pull request [#189](https://github.com/awslabs/aws-lambda-powertools-python/issues/189) from heitorlessa/improv/parser[#118](https://github.com/awslabs/aws-lambda-powertools-python/issues/118)
* Merge pull request [#186](https://github.com/awslabs/aws-lambda-powertools-python/issues/186) from gyft/feat-case-insensitive-dict
* Merge pull request [#188](https://github.com/awslabs/aws-lambda-powertools-python/issues/188) from gyft/tests-pydantic
* Merge pull request [#178](https://github.com/awslabs/aws-lambda-powertools-python/issues/178) from gyft/cognito-custom-auth
* Merge pull request [#118](https://github.com/awslabs/aws-lambda-powertools-python/issues/118) from risenberg-cyberark/pydantic
* Merge pull request [#181](https://github.com/awslabs/aws-lambda-powertools-python/issues/181) from awslabs/fix/docs-sec-vuln
* Merge pull request [#180](https://github.com/awslabs/aws-lambda-powertools-python/issues/180) from heitorlessa/chore/remove-example


<a name="v1.6.1"></a>
## [v1.6.1] - 2020-09-23
## Maintenance

* bump to 1.6.1 ([#177](https://github.com/awslabs/aws-lambda-powertools-python/issues/177))


<a name="v1.6.0"></a>
## [v1.6.0] - 2020-09-22
## Bug Fixes

* apply Tom's suggestion
* branding
* Correct description for data classes util
* duplicate features content
* navigation, branding
* remove DeleteMessageBatch call to SQS api if there are no messages to delete ([#170](https://github.com/awslabs/aws-lambda-powertools-python/issues/170))
* correct type hint Dict instead of dict

## Code Refactoring

* correct type hint

## Documentation

* fixed more typos, correct index reference to new util
* fix typo in DynamoDB example
* add docs for data classes utility
* improve wording on jmespath fns
* document validator utility

## Features

* add custom jmespath functions support
* emf multiple metric values ([#167](https://github.com/awslabs/aws-lambda-powertools-python/issues/167))
* add initial validator tests
* add cloudwatch_logs based on Bryan's feedback
* add powertools_base64 custom fn
* add built-in envelopes
* add jmespath as optional dependency
* add initial draft simple validator
* **trigger:** data class and helper functions for lambda trigger events ([#159](https://github.com/awslabs/aws-lambda-powertools-python/issues/159))

## Maintenance

* typo
* bump to 1.6.0
* better type hinting
* update changelog
* fix docstring; import order

## Pull Requests

* Merge pull request [#175](https://github.com/awslabs/aws-lambda-powertools-python/issues/175) from heitorlessa/chore/bump-1.6.0
* Merge pull request [#171](https://github.com/awslabs/aws-lambda-powertools-python/issues/171) from awslabs/docs/data_classes
* Merge pull request [#174](https://github.com/awslabs/aws-lambda-powertools-python/issues/174) from heitorlessa/improv/docs-logger-metrics-testing
* Merge pull request [#168](https://github.com/awslabs/aws-lambda-powertools-python/issues/168) from gyft/tests-missing
* Merge pull request [#153](https://github.com/awslabs/aws-lambda-powertools-python/issues/153) from heitorlessa/feat/validator-utility


<a name="v1.5.0"></a>
## [v1.5.0] - 2020-09-04
## Bug Fixes

* throw exception by default if messages processing fails
* add sqs_batch_processor as its own method
* ensure debug log event has latest ctx
* update image with correct sample
* ensures xray_trace_id is refreshed
* typo in example
* include proposed suggestions
* **base-partial:** append record instead of entry
* **logging:** Don't include `json_default` in logs ([#132](https://github.com/awslabs/aws-lambda-powertools-python/issues/132))

## Code Refactoring

* changes partial_sqs middleware in favor of a generic interface always expecting a BatchProcessor
* replace LambdaEvent with Dict[str, Any]
* remove initial reference
* fix import issues and provide context in docblocks
* split properties and add docblocks
* split the objects into seperate files
* make requested changes
* use None instead of
* batch middleware
* remove references to BaseProcessor. Left BasePartialProcessor
* change return for failure/success handlers
* **sqs:** add module middlewares
* **sqs:** change methods to protected
* **tests:** update tests to new batch processor middleware
* **tests:** processor using default config

## Documentation

* address readability feedbacks
* add detail to batch processing
* simplify documentation more SQS specific focus Update for sqs_batch_processor interface
* rephrase the wording to make it more clear
* refactor example; improve docs about creating your own processor
* add newly created Slack Channel
* describe the typing utility
* add troubleshooting section
* add xray_trace_id key
* fix suggestions made by [@heitorlessa](https://github.com/heitorlessa)
* add description where to find the layer arn ([#145](https://github.com/awslabs/aws-lambda-powertools-python/issues/145))
* new section "Migrating from other Loggers" ([#148](https://github.com/awslabs/aws-lambda-powertools-python/issues/148))
* minor edit to letter case part 2
* user specific documentation
* Fix doc for log sampling ([#135](https://github.com/awslabs/aws-lambda-powertools-python/issues/135))
* **partial-processor:** add simple docstrings to success/failure handlers
* **sqs:** docstrings for PartialSQS
* **sqs-base:** docstring for base class

## Features

* add xray_trace_id key when tracing is active [#137](https://github.com/awslabs/aws-lambda-powertools-python/issues/137)
* initial implementation as the proposed gist is
* add sqs failure processors
* include base processors
* add batch module
* add package level import for batch utility
* **logger:** readable log_dict seq
* **logging:** suppress some log keys
* **logging:** allow for custom json order
* **parameters:** transform = "auto" ([#133](https://github.com/awslabs/aws-lambda-powertools-python/issues/133))
* **sqs:** add optional config parameter
* **sqs:** improve validation for queue_url

## Maintenance

* bump version to 1.5.0 ([#158](https://github.com/awslabs/aws-lambda-powertools-python/issues/158))
* tiny changes for readability
* add debug logging for sqs batch processing
* remove middlewares module, moving decorator functionality to base and sqs
* add test for sqs_batch_processor interface
* add sqs_batch_processor decorator to simplify interface
* fix typos, docstrings and type hints ([#154](https://github.com/awslabs/aws-lambda-powertools-python/issues/154))
* doc typo
* **batch:** Housekeeping for recent changes ([#157](https://github.com/awslabs/aws-lambda-powertools-python/issues/157))

## Pull Requests

* Merge pull request [#149](https://github.com/awslabs/aws-lambda-powertools-python/issues/149) from Nr18/static-types
* Merge pull request [#155](https://github.com/awslabs/aws-lambda-powertools-python/issues/155) from awslabs/docs/batch_processing_util
* Merge pull request [#100](https://github.com/awslabs/aws-lambda-powertools-python/issues/100) from gmcrocetti/partial-sqs-batch
* Merge pull request [#151](https://github.com/awslabs/aws-lambda-powertools-python/issues/151) from Nr18/troubleshooting
* Merge pull request [#150](https://github.com/awslabs/aws-lambda-powertools-python/issues/150) from heitorlessa/feat/logger-add-xray-trace-id
* Merge pull request [#140](https://github.com/awslabs/aws-lambda-powertools-python/issues/140) from gyft/fix-log-key-order
* Merge pull request [#142](https://github.com/awslabs/aws-lambda-powertools-python/issues/142) from gyft/fix-letter-case


<a name="v1.4.0"></a>
## [v1.4.0] - 2020-08-25
## Bug Fixes

* upgrade dot-prop, serialize-javascript
* remove actual response from debug logs
* naming and staticmethod consistency
* correct in_subsegment assertion
* update cold_start doc to reflect [#125](https://github.com/awslabs/aws-lambda-powertools-python/issues/125)
* split ColdStart metric to its own EMF blob [#125](https://github.com/awslabs/aws-lambda-powertools-python/issues/125)
* **ssm:** Make decrypt an explicit option and refactoring ([#123](https://github.com/awslabs/aws-lambda-powertools-python/issues/123))

## Documentation

* add Lambda Layer SAR App url and ARN
* move tenets; remove extra space
* use table for clarity
* add blog post, and quick example
* subtle rewording for better clarity
* fix typos, log_event & sampling wording
* make sensitive info more explicit with an example
* create Patching modules section; cleanup response wording
* move concurrent asynchronous under escape hatch
* grammar
* bring new feature upfront when returning sensitive info

## Features

* capture_response as metadata option [#127](https://github.com/awslabs/aws-lambda-powertools-python/issues/127)

## Maintenance

* bump to 1.4.0
* update internal docstrings for consistency
* update changelog to reflect new feature
* clarify changelog bugfix vs breaking change
* remove/correct unnecessary debug logs
* fix debug log adding unused obj
* grammar
* add metrics fix description
* correct typos

## Pull Requests

* Merge pull request [#129](https://github.com/awslabs/aws-lambda-powertools-python/issues/129) from am29d/feat/lambda-layers
* Merge pull request [#130](https://github.com/awslabs/aws-lambda-powertools-python/issues/130) from heitorlessa/docs/readability-improvements
* Merge pull request [#128](https://github.com/awslabs/aws-lambda-powertools-python/issues/128) from heitorlessa/feat/tracer-disallow-response-metadata
* Merge pull request [#126](https://github.com/awslabs/aws-lambda-powertools-python/issues/126) from heitorlessa/fix/metrics-cold-start-split


<a name="v1.3.1"></a>
## [v1.3.1] - 2020-08-22
## Bug Fixes

* **capture_method:** should yield inside with ([#124](https://github.com/awslabs/aws-lambda-powertools-python/issues/124))

## Maintenance

* version bump to 1.3.1
* **deps:** bump prismjs from 1.20.0 to 1.21.0 in /docs
* **deps:** bump elliptic from 6.5.2 to 6.5.3 in /docs

## Pull Requests

* Merge pull request [#120](https://github.com/awslabs/aws-lambda-powertools-python/issues/120) from awslabs/dependabot/npm_and_yarn/docs/elliptic-6.5.3
* Merge pull request [#121](https://github.com/awslabs/aws-lambda-powertools-python/issues/121) from awslabs/dependabot/npm_and_yarn/docs/prismjs-1.21.0


<a name="v1.3.0"></a>
## [v1.3.0] - 2020-08-21
## Features

* add parameter utility ([#96](https://github.com/awslabs/aws-lambda-powertools-python/issues/96))

## Maintenance

* bump version to 1.3.0 ([#122](https://github.com/awslabs/aws-lambda-powertools-python/issues/122))


<a name="v1.2.0"></a>
## [v1.2.0] - 2020-08-20
## Features

* add support for tracing of generators using capture_method decorator ([#113](https://github.com/awslabs/aws-lambda-powertools-python/issues/113))

## Maintenance

* bump version to 1.2.0 ([#119](https://github.com/awslabs/aws-lambda-powertools-python/issues/119))


<a name="v1.1.3"></a>
## [v1.1.3] - 2020-08-18
## Bug Fixes

* remove root logger handler set by Lambda [#115](https://github.com/awslabs/aws-lambda-powertools-python/issues/115)

## Maintenance

* bump to 1.1.3

## Pull Requests

* Merge pull request [#117](https://github.com/awslabs/aws-lambda-powertools-python/issues/117) from heitorlessa/chore/bump-1.1.3
* Merge pull request [#116](https://github.com/awslabs/aws-lambda-powertools-python/issues/116) from heitorlessa/fix/remove-root-logger-handler


<a name="v1.1.2"></a>
## [v1.1.2] - 2020-08-16
## Bug Fixes

* return subclass [#107](https://github.com/awslabs/aws-lambda-powertools-python/issues/107)

## Documentation

* clarify auto_patch as per [#108](https://github.com/awslabs/aws-lambda-powertools-python/issues/108)

## Maintenance

* bump version to 1.1.2
* suppress LGTM alert
* add autocomplete as unreleased
* remove unused stdout fixture
* update Tracer docs as per [#108](https://github.com/awslabs/aws-lambda-powertools-python/issues/108)

## Pull Requests

* Merge pull request [#111](https://github.com/awslabs/aws-lambda-powertools-python/issues/111) from heitorlessa/chore/bump-1.1.2
* Merge pull request [#110](https://github.com/awslabs/aws-lambda-powertools-python/issues/110) from heitorlessa/improv/logger-auto-complete
* Merge pull request [#109](https://github.com/awslabs/aws-lambda-powertools-python/issues/109) from heitorlessa/docs/tracer-reuse


<a name="v1.1.1"></a>
## [v1.1.1] - 2020-08-14
## Bug Fixes

* regression 104 ([#105](https://github.com/awslabs/aws-lambda-powertools-python/issues/105))
* return log level int immediately
* add test covering logging constant

## Maintenance

* bump patch version
* fix unused fixture
* fix docstring on level [str,int] consistency
* fix test level typo
* trigger docs on new release ([#102](https://github.com/awslabs/aws-lambda-powertools-python/issues/102)) ([#103](https://github.com/awslabs/aws-lambda-powertools-python/issues/103))
* trigger docs on new release ([#102](https://github.com/awslabs/aws-lambda-powertools-python/issues/102))
* trigger docs on new release

## Regression

* log level docstring as str

## Pull Requests

* Merge pull request [#106](https://github.com/awslabs/aws-lambda-powertools-python/issues/106) from heitorlessa/fix/regression-104


<a name="v1.1.0"></a>
## [v1.1.0] - 2020-08-14
## Bug Fixes

* auto-assigner filename as per docs

## Features

* add support for logger inheritance ([#99](https://github.com/awslabs/aws-lambda-powertools-python/issues/99))
* enable issue auto-assigner to core team

## Maintenance

* bump to 1.1.0 ([#101](https://github.com/awslabs/aws-lambda-powertools-python/issues/101))
* **deps:** bump lodash from 4.17.15 to 4.17.19 in /docs ([#93](https://github.com/awslabs/aws-lambda-powertools-python/issues/93))


<a name="v1.0.2"></a>
## [v1.0.2] - 2020-07-16
## Maintenance

* bump to 1.0.2 ([#90](https://github.com/awslabs/aws-lambda-powertools-python/issues/90))
* support aws-xray-sdk >=2.5.0 till <3.0.0 ([#89](https://github.com/awslabs/aws-lambda-powertools-python/issues/89))


<a name="v1.0.1"></a>
## [v1.0.1] - 2020-07-05
## Bug Fixes

* append structured logs when injecting lambda context  ([#86](https://github.com/awslabs/aws-lambda-powertools-python/issues/86))

## Documentation

* add blog post in the readme


<a name="v1.0.0"></a>
## [v1.0.0] - 2020-06-18
## Documentation

* customize contributing guide ([#77](https://github.com/awslabs/aws-lambda-powertools-python/issues/77))

## Features

* docs anonymized page view ([#82](https://github.com/awslabs/aws-lambda-powertools-python/issues/82))
* add metrics metadata ([#81](https://github.com/awslabs/aws-lambda-powertools-python/issues/81))

## Maintenance

* bump to 1.0.0 GA ([#83](https://github.com/awslabs/aws-lambda-powertools-python/issues/83))
* add missing ':' and identation in examples
* cleanup tests ([#79](https://github.com/awslabs/aws-lambda-powertools-python/issues/79))
* remove deprecated code before GA ([#78](https://github.com/awslabs/aws-lambda-powertools-python/issues/78))
* move blockquotes as hidden comments


<a name="v0.11.0"></a>
## [v0.11.0] - 2020-06-10
## Bug Fixes

* default dimension creation now happens when metrics are serialized instead of on metrics constructor ([#74](https://github.com/awslabs/aws-lambda-powertools-python/issues/74))

## Maintenance

* update CHANGELOG
* bump version to 0.11.0 ([#76](https://github.com/awslabs/aws-lambda-powertools-python/issues/76))


<a name="v0.10.1"></a>
## [v0.10.1] - 2020-06-10
## Bug Fixes

* default dimension creation now happens when metrics are serialized instead of on metrics constructor ([#74](https://github.com/awslabs/aws-lambda-powertools-python/issues/74))

## Documentation

* fix contrast on highlighted code text ([#73](https://github.com/awslabs/aws-lambda-powertools-python/issues/73))

## Features

* improve error handling for log_metrics decorator ([#71](https://github.com/awslabs/aws-lambda-powertools-python/issues/71))
* add high level imports ([#70](https://github.com/awslabs/aws-lambda-powertools-python/issues/70))

## Maintenance

* version bump 0.10.1
* **deps:** bump graphql-playground-html from 1.6.19 to 1.6.25 in /docs

## Pull Requests

* Merge pull request [#72](https://github.com/awslabs/aws-lambda-powertools-python/issues/72) from awslabs/dependabot/npm_and_yarn/docs/graphql-playground-html-1.6.25


<a name="v0.10.0"></a>
## v0.10.0 - 2020-06-08
## Bug Fixes

* correct env var name for publish to pypi test ([#69](https://github.com/awslabs/aws-lambda-powertools-python/issues/69))
* release-drafter action syntax
* release-drafter label for new feature/major non-breaking changes
* cast dimension value to str to avoid issue where EMF silently fails ([#52](https://github.com/awslabs/aws-lambda-powertools-python/issues/52))
* ignore path that might seem a broken link [#49](https://github.com/awslabs/aws-lambda-powertools-python/issues/49)
* open api ref in a new tab [#48](https://github.com/awslabs/aws-lambda-powertools-python/issues/48)
* metrics not being flushed on every invocation ([#45](https://github.com/awslabs/aws-lambda-powertools-python/issues/45))
* [#35](https://github.com/awslabs/aws-lambda-powertools-python/issues/35) duplicate changelog to project root
* [#24](https://github.com/awslabs/aws-lambda-powertools-python/issues/24) correct example test and docs
* CI attempt 4
* CI attempt 3
* CI attempt 3
* CI attempt 2
* add missing single_metric example; test var name
* fix import of aws_lambda_logging to relative import
* **Makefile:** format before linting
* **make:** add twine as a dev dep
* **setup:** correct invalid license classifier
* **setup:** correct license to MIT-0 in meta

## Documentation

* build on master only
* clarify logger debug sampling message
* clean up readme in favour of docs website
* add install in main docs website
* add pypi badge

## Features

* add capture_cold_start_metric for log_metrics ([#67](https://github.com/awslabs/aws-lambda-powertools-python/issues/67))
* automate publishing to pypi ([#58](https://github.com/awslabs/aws-lambda-powertools-python/issues/58))
* add pre-commit hooks ([#64](https://github.com/awslabs/aws-lambda-powertools-python/issues/64))
* update Metrics interface to resemble tracer & logger: use "service" as its namespace.
* add codecov service ([#59](https://github.com/awslabs/aws-lambda-powertools-python/issues/59))
* add security and complexity baseline [#33](https://github.com/awslabs/aws-lambda-powertools-python/issues/33) ([#57](https://github.com/awslabs/aws-lambda-powertools-python/issues/57))
* add pull request template [#33](https://github.com/awslabs/aws-lambda-powertools-python/issues/33)
* add RFC template for proposals
* create issue templates
* readd release drafter action [#33](https://github.com/awslabs/aws-lambda-powertools-python/issues/33)
* add release drafter ([#56](https://github.com/awslabs/aws-lambda-powertools-python/issues/56))
* add stale issues config [#33](https://github.com/awslabs/aws-lambda-powertools-python/issues/33) ([#55](https://github.com/awslabs/aws-lambda-powertools-python/issues/55))
* enforce semantic PR titles ([#54](https://github.com/awslabs/aws-lambda-powertools-python/issues/54))
* add algolia search for docs and api ref ([#39](https://github.com/awslabs/aws-lambda-powertools-python/issues/39))
* add documentation website ([#37](https://github.com/awslabs/aws-lambda-powertools-python/issues/37))
* add docs to CI
* Add Python3.8 support
* **logger:** add log sampling
* **pypi:** add bumpversion, public release pypi
* **pyproject.toml:** move to poetry

## Maintenance

* version bump ([#68](https://github.com/awslabs/aws-lambda-powertools-python/issues/68))
* public beta version
* rename Makefile target docs-dev to docs-local ([#65](https://github.com/awslabs/aws-lambda-powertools-python/issues/65))
* correct docstring for log_metrics
* fix typo in metrics doc
* Correct test comment
* remove unused import
* formatting
* plat wheels are not needed
* reformat changelog to follow KeepAChangelog standard ([#50](https://github.com/awslabs/aws-lambda-powertools-python/issues/50))
* bump to release candidate
* renamed history to changelog dependabot
* grammar issues
* bump example to use 0.8.0 features
* clean up CI workflows
* fix github badge typo
* pypi monthly download badge
* lint
* bump 0.3.1 with logging patch
* bump history
* lint
* add Python 3.8 in badge as it's supported
* CI badge
* public beta version
* **deps:** bump bleach from 3.1.0 to 3.1.1 in /python
* **deps:** bump websocket-extensions from 0.1.3 to 0.1.4 in /docs ([#66](https://github.com/awslabs/aws-lambda-powertools-python/issues/66))

## Pull Requests

* Merge pull request [#60](https://github.com/awslabs/aws-lambda-powertools-python/issues/60) from awslabs/improv/metrics_interface
* Merge pull request [#8](https://github.com/awslabs/aws-lambda-powertools-python/issues/8) from awslabs/dependabot/pip/python/bleach-3.1.1
* Merge pull request [#7](https://github.com/awslabs/aws-lambda-powertools-python/issues/7) from danilohgds/sampling_feature
* Merge pull request [#5](https://github.com/awslabs/aws-lambda-powertools-python/issues/5) from jfuss/feat/python38


[Unreleased]: https://github.com/awslabs/aws-lambda-powertools-python/compare/v1.28.0...HEAD
[v1.28.0]: https://github.com/awslabs/aws-lambda-powertools-python/compare/v1.27.0...v1.28.0
[v1.27.0]: https://github.com/awslabs/aws-lambda-powertools-python/compare/v1.26.7...v1.27.0
[v1.26.7]: https://github.com/awslabs/aws-lambda-powertools-python/compare/v1.26.6...v1.26.7
[v1.26.6]: https://github.com/awslabs/aws-lambda-powertools-python/compare/v1.26.5...v1.26.6
[v1.26.5]: https://github.com/awslabs/aws-lambda-powertools-python/compare/v1.26.4...v1.26.5
[v1.26.4]: https://github.com/awslabs/aws-lambda-powertools-python/compare/v1.26.3...v1.26.4
[v1.26.3]: https://github.com/awslabs/aws-lambda-powertools-python/compare/v1.26.2...v1.26.3
[v1.26.2]: https://github.com/awslabs/aws-lambda-powertools-python/compare/v1.26.1...v1.26.2
[v1.26.1]: https://github.com/awslabs/aws-lambda-powertools-python/compare/v1.26.0...v1.26.1
[v1.26.0]: https://github.com/awslabs/aws-lambda-powertools-python/compare/v1.25.10...v1.26.0
[v1.25.10]: https://github.com/awslabs/aws-lambda-powertools-python/compare/v1.25.9...v1.25.10
[v1.25.9]: https://github.com/awslabs/aws-lambda-powertools-python/compare/v1.25.8...v1.25.9
[v1.25.8]: https://github.com/awslabs/aws-lambda-powertools-python/compare/v1.25.7...v1.25.8
[v1.25.7]: https://github.com/awslabs/aws-lambda-powertools-python/compare/v1.25.6...v1.25.7
[v1.25.6]: https://github.com/awslabs/aws-lambda-powertools-python/compare/v1.25.5...v1.25.6
[v1.25.5]: https://github.com/awslabs/aws-lambda-powertools-python/compare/v1.25.4...v1.25.5
[v1.25.4]: https://github.com/awslabs/aws-lambda-powertools-python/compare/v1.25.3...v1.25.4
[v1.25.3]: https://github.com/awslabs/aws-lambda-powertools-python/compare/v1.25.2...v1.25.3
[v1.25.2]: https://github.com/awslabs/aws-lambda-powertools-python/compare/v1.25.1...v1.25.2
[v1.25.1]: https://github.com/awslabs/aws-lambda-powertools-python/compare/v1.25.0...v1.25.1
[v1.25.0]: https://github.com/awslabs/aws-lambda-powertools-python/compare/v1.24.2...v1.25.0
[v1.24.2]: https://github.com/awslabs/aws-lambda-powertools-python/compare/v1.24.1...v1.24.2
[v1.24.1]: https://github.com/awslabs/aws-lambda-powertools-python/compare/v1.24.0...v1.24.1
[v1.24.0]: https://github.com/awslabs/aws-lambda-powertools-python/compare/v1.23.0...v1.24.0
[v1.23.0]: https://github.com/awslabs/aws-lambda-powertools-python/compare/v1.22.0...v1.23.0
[v1.22.0]: https://github.com/awslabs/aws-lambda-powertools-python/compare/v1.21.1...v1.22.0
[v1.21.1]: https://github.com/awslabs/aws-lambda-powertools-python/compare/v1.21.0...v1.21.1
[v1.21.0]: https://github.com/awslabs/aws-lambda-powertools-python/compare/v1.20.2...v1.21.0
[v1.20.2]: https://github.com/awslabs/aws-lambda-powertools-python/compare/v1.20.1...v1.20.2
[v1.20.1]: https://github.com/awslabs/aws-lambda-powertools-python/compare/v1.20.0...v1.20.1
[v1.20.0]: https://github.com/awslabs/aws-lambda-powertools-python/compare/v1.19.0...v1.20.0
[v1.19.0]: https://github.com/awslabs/aws-lambda-powertools-python/compare/v1.18.1...v1.19.0
[v1.18.1]: https://github.com/awslabs/aws-lambda-powertools-python/compare/v1.18.0...v1.18.1
[v1.18.0]: https://github.com/awslabs/aws-lambda-powertools-python/compare/v1.17.1...v1.18.0
[v1.17.1]: https://github.com/awslabs/aws-lambda-powertools-python/compare/v1.17.0...v1.17.1
[v1.17.0]: https://github.com/awslabs/aws-lambda-powertools-python/compare/v1.16.1...v1.17.0
[v1.16.1]: https://github.com/awslabs/aws-lambda-powertools-python/compare/v1.16.0...v1.16.1
[v1.16.0]: https://github.com/awslabs/aws-lambda-powertools-python/compare/v1.15.1...v1.16.0
[v1.15.1]: https://github.com/awslabs/aws-lambda-powertools-python/compare/v1.15.0...v1.15.1
[v1.15.0]: https://github.com/awslabs/aws-lambda-powertools-python/compare/v1.14.0...v1.15.0
[v1.14.0]: https://github.com/awslabs/aws-lambda-powertools-python/compare/v1.13.0...v1.14.0
[v1.13.0]: https://github.com/awslabs/aws-lambda-powertools-python/compare/v1.12.0...v1.13.0
[v1.12.0]: https://github.com/awslabs/aws-lambda-powertools-python/compare/v1.11.0...v1.12.0
[v1.11.0]: https://github.com/awslabs/aws-lambda-powertools-python/compare/v1.10.5...v1.11.0
[v1.10.5]: https://github.com/awslabs/aws-lambda-powertools-python/compare/v1.10.4...v1.10.5
[v1.10.4]: https://github.com/awslabs/aws-lambda-powertools-python/compare/v1.10.3...v1.10.4
[v1.10.3]: https://github.com/awslabs/aws-lambda-powertools-python/compare/v1.10.2...v1.10.3
[v1.10.2]: https://github.com/awslabs/aws-lambda-powertools-python/compare/v1.10.1...v1.10.2
[v1.10.1]: https://github.com/awslabs/aws-lambda-powertools-python/compare/v1.10.0...v1.10.1
[v1.10.0]: https://github.com/awslabs/aws-lambda-powertools-python/compare/v1.9.1...v1.10.0
[v1.9.1]: https://github.com/awslabs/aws-lambda-powertools-python/compare/v1.9.0...v1.9.1
[v1.9.0]: https://github.com/awslabs/aws-lambda-powertools-python/compare/v1.8.0...v1.9.0
[v1.8.0]: https://github.com/awslabs/aws-lambda-powertools-python/compare/v1.7.0...v1.8.0
[v1.7.0]: https://github.com/awslabs/aws-lambda-powertools-python/compare/v1.6.1...v1.7.0
[v1.6.1]: https://github.com/awslabs/aws-lambda-powertools-python/compare/v1.6.0...v1.6.1
[v1.6.0]: https://github.com/awslabs/aws-lambda-powertools-python/compare/v1.5.0...v1.6.0
[v1.5.0]: https://github.com/awslabs/aws-lambda-powertools-python/compare/v1.4.0...v1.5.0
[v1.4.0]: https://github.com/awslabs/aws-lambda-powertools-python/compare/v1.3.1...v1.4.0
[v1.3.1]: https://github.com/awslabs/aws-lambda-powertools-python/compare/v1.3.0...v1.3.1
[v1.3.0]: https://github.com/awslabs/aws-lambda-powertools-python/compare/v1.2.0...v1.3.0
[v1.2.0]: https://github.com/awslabs/aws-lambda-powertools-python/compare/v1.1.3...v1.2.0
[v1.1.3]: https://github.com/awslabs/aws-lambda-powertools-python/compare/v1.1.2...v1.1.3
[v1.1.2]: https://github.com/awslabs/aws-lambda-powertools-python/compare/v1.1.1...v1.1.2
[v1.1.1]: https://github.com/awslabs/aws-lambda-powertools-python/compare/v1.1.0...v1.1.1
[v1.1.0]: https://github.com/awslabs/aws-lambda-powertools-python/compare/v1.0.2...v1.1.0
[v1.0.2]: https://github.com/awslabs/aws-lambda-powertools-python/compare/v1.0.1...v1.0.2
[v1.0.1]: https://github.com/awslabs/aws-lambda-powertools-python/compare/v1.0.0...v1.0.1
[v1.0.0]: https://github.com/awslabs/aws-lambda-powertools-python/compare/v0.11.0...v1.0.0
[v0.11.0]: https://github.com/awslabs/aws-lambda-powertools-python/compare/v0.10.1...v0.11.0
[v0.10.1]: https://github.com/awslabs/aws-lambda-powertools-python/compare/v0.10.0...v0.10.1<|MERGE_RESOLUTION|>--- conflicted
+++ resolved
@@ -6,8 +6,6 @@
 
 ## Bug Fixes
 
-<<<<<<< HEAD
-=======
 * **ci:** pass core fns to large pr workflow script
 * **ci:** on_label permissioning model & workflow execution
 * **ci:** ensure PR_AUTHOR is present for large_pr_split workflow
@@ -69,7 +67,6 @@
 * **ci:** calculate parallel jobs based on infrastructure needs ([#1475](https://github.com/awslabs/aws-lambda-powertools-python/issues/1475))
 * **ci:** del flake8 direct dep over py3.6 conflicts and docs failure
 * **ci:** move from pip-tools to poetry on layers reusable workflow
->>>>>>> 522bae0f
 * **ci:** move from pip-tools to poetry on layers to fix conflicts
 * **ci:** typo and bust gh actions cache
 * **ci:** use poetry to resolve layer deps; pip for CDK
@@ -83,12 +80,6 @@
 ## Documentation
 
 * **apigateway:** removes duplicate admonition ([#1426](https://github.com/awslabs/aws-lambda-powertools-python/issues/1426))
-<<<<<<< HEAD
-* **jmespath_util:** snippets split, improved, and lint ([#1419](https://github.com/awslabs/aws-lambda-powertools-python/issues/1419))
-* **layer:** upgrade to 1.27.0
-* **layer:** upgrade to 1.27.0
-* **parser:** minor grammar fix ([#1427](https://github.com/awslabs/aws-lambda-powertools-python/issues/1427))
-=======
 * **home:** fix discord syntax and add Discord badge
 * **home:** add discord invitation link ([#1471](https://github.com/awslabs/aws-lambda-powertools-python/issues/1471))
 * **jmespath_util:** snippets split, improved, and lint ([#1419](https://github.com/awslabs/aws-lambda-powertools-python/issues/1419))
@@ -102,7 +93,6 @@
 ## Features
 
 * **parser:** add support for Lambda Function URL ([#1442](https://github.com/awslabs/aws-lambda-powertools-python/issues/1442))
->>>>>>> 522bae0f
 
 ## Maintenance
 
@@ -118,13 +108,6 @@
 * **ci:** include py version in stack and cache lock
 * **ci:** remove conventional changelog commit to reduce noise
 * **ci:** update changelog with latest changes
-<<<<<<< HEAD
-* **ci:** update changelog with latest changes
-* **ci:** reduce payload and only send prod notification
-* **ci:** update changelog with latest changes
-* **ci:** update changelog with latest changes
-* **ci:** update changelog with latest changes
-=======
 * **deps:** bump release-drafter/release-drafter from 5.20.0 to 5.20.1 ([#1458](https://github.com/awslabs/aws-lambda-powertools-python/issues/1458))
 * **deps:** bump pydantic from 1.9.1 to 1.9.2 ([#1448](https://github.com/awslabs/aws-lambda-powertools-python/issues/1448))
 * **deps-dev:** bump flake8-bugbear from 22.8.22 to 22.8.23 ([#1473](https://github.com/awslabs/aws-lambda-powertools-python/issues/1473))
@@ -138,7 +121,6 @@
 
 ## Reverts
 * fix(ci): add explicit origin to fix release detached head
->>>>>>> 522bae0f
 
 
 <a name="v1.27.0"></a>
