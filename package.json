--- conflicted
+++ resolved
@@ -2,11 +2,7 @@
   "name": "aws-lambda-powertools-python-e2e",
   "version": "1.0.0",
   "devDependencies": {
-<<<<<<< HEAD
-    "aws-cdk": "^2.140.0"
-=======
     "aws-cdk": "^2.141.0"
->>>>>>> 1aae9f85
   },
   "dependencies": {
     "package-lock.json": "^1.0.0"
