--- conflicted
+++ resolved
@@ -1,16 +1,5 @@
-<<<<<<< HEAD
-from aws_lambda_powertools.metrics.provider.base import MetricsBase, MetricsProviderBase
-from aws_lambda_powertools.metrics.provider.datadog import DatadogMetrics, DatadogProvider
-
-__all__ = [
-    "MetricsBase",
-    "MetricsProviderBase",
-    "DatadogMetrics",
-    "DatadogProvider",
-=======
 from aws_lambda_powertools.metrics.provider.base import BaseProvider
 
 __all__ = [
     "BaseProvider",
->>>>>>> 08a0a7b6
 ]