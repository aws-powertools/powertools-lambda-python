--- conflicted
+++ resolved
@@ -5,11 +5,7 @@
 import logging
 import numbers
 import os
-<<<<<<< HEAD
-from typing import Any, Callable, Dict, Optional, Sequence, Union
-=======
 from typing import Any, Awaitable, Callable, Dict, Optional, Sequence, TypeVar, Union, cast, overload
->>>>>>> 018a91b1
 
 from ..shared import constants
 from ..shared.functions import resolve_env_var_choice, resolve_truthy_env_var_choice
@@ -26,9 +22,6 @@
 AnyAwaitableT = TypeVar("AnyAwaitableT", bound=Awaitable)
 
 
-<<<<<<< HEAD
-LambdaHandlerT = Union[Callable[[Dict, Any], Any], Callable[[Dict, Any, Optional[Dict]], Any]]
-=======
 class Tracer:
     """Tracer using AWS-XRay to provide decorators with known defaults for Lambda functions
 
@@ -76,51 +69,72 @@
     Example
     -------
     **A Lambda function using Tracer**
->>>>>>> 018a91b1
-
-
-class Tracer:
-    """Tracer provides opinionated decorators to trace Lambda functions with AWS X-Ray # noqa E501
-
-    By default, it patches all [available libraries supported by X-Ray SDK](https://docs.aws.amazon.com/xray-sdk-for-python/latest/reference/thirdparty.html).
-
-    When running locally, it disables itself whether it's running via SAM CLI or Chalice.
-
-    Note: Reusing Tracer across the codebase.
-        Tracer keeps a copy of its configuration after the first initialization and reuses it across instances.
-
-        Additional instances can override configuration via the constructor.
-
-    ## Environment variables
-
-    * `POWERTOOLS_TRACE_DISABLED`: disable tracer (`true`)
-    * `POWERTOOLS_SERVICE_NAME`: service name, (`payment`)
-    * `POWERTOOLS_TRACER_CAPTURE_RESPONSE`: disable auto-capture response as metadata, (`true`)
-    * `POWERTOOLS_TRACER_CAPTURE_ERROR`: disable auto-capture error as metadata, (`true`)
-
-    ## Examples
-
-    ### Reuse an existing instance of Tracer across the codebase
-
-    ```python
-    # lambda_handler.py
-    from aws_lambda_powertools import Tracer
-
-    tracer = Tracer(service="booking")
-
-    @tracer.capture_lambda_handler
-    def handler(event: dict, context: Any) -> Dict:
+
+        from aws_lambda_powertools import Tracer
+        tracer = Tracer(service="greeting")
+
+        @tracer.capture_method
+        def greeting(name: str) -> Dict:
+            return {
+                "name": name
+            }
+
+        @tracer.capture_lambda_handler
+        def handler(event: dict, context: Any) -> Dict:
+            print("Received event from Lambda...")
+            response = greeting(name="Heitor")
+            return response
+
+    **Booking Lambda function using Tracer that adds additional annotation/metadata**
+
+        from aws_lambda_powertools import Tracer
+        tracer = Tracer(service="booking")
+
+        @tracer.capture_method
+        def confirm_booking(booking_id: str) -> Dict:
+                resp = add_confirmation(booking_id)
+
+                tracer.put_annotation("BookingConfirmation", resp["requestId"])
+                tracer.put_metadata("Booking confirmation", resp)
+
+                return resp
+
+        @tracer.capture_lambda_handler
+        def handler(event: dict, context: Any) -> Dict:
+            print("Received event from Lambda...")
+            booking_id = event.get("booking_id")
+            response = confirm_booking(booking_id=booking_id)
+            return response
+
+    **A Lambda function using service name via POWERTOOLS_SERVICE_NAME**
+
+        export POWERTOOLS_SERVICE_NAME="booking"
+        from aws_lambda_powertools import Tracer
+        tracer = Tracer()
+
+        @tracer.capture_lambda_handler
+        def handler(event: dict, context: Any) -> Dict:
+            print("Received event from Lambda...")
+            response = greeting(name="Lessa")
+            return response
+
+    **Reuse an existing instance of Tracer anywhere in the code**
+
+        # lambda_handler.py
+        from aws_lambda_powertools import Tracer
+        tracer = Tracer()
+
+        @tracer.capture_lambda_handler
+        def handler(event: dict, context: Any) -> Dict:
+            ...
+
+        # utils.py
+        from aws_lambda_powertools import Tracer
+        tracer = Tracer()
         ...
 
-    # utils.py
-    from aws_lambda_powertools import Tracer
-
-    tracer = Tracer(service="booking")
-    ...
-    ```
-
-    ## Limitations
-
+    Limitations
+    -----------
     * Async handler not supported
     """
 
@@ -141,24 +155,13 @@
         patch_modules: Optional[Sequence[str]] = None,
         provider: Optional[BaseProvider] = None,
     ):
-        """Tracer constructor
-
-        Parameters:
-
-            service (str): Service name that will be appended in all tracing metadata
-            auto_patch (bool): Patch existing imported modules during initialization, by default True
-            disabled (bool): Flag to explicitly disable tracing, useful when running/testing locally
-            patch_modules (Sequence[str]): List of modules supported by tracing provider to patch
-            provider (BaseProvider): Tracing provider, by default it is `aws_xray_sdk.core.xray_recorder`
-
-        """
         self.__build_config(
             service=service, disabled=disabled, auto_patch=auto_patch, patch_modules=patch_modules, provider=provider
         )
         self.provider: BaseProvider = self._config["provider"]
-        self.disabled: bool = self._config["disabled"]
-        self.service: str = self._config["service"]
-        self.auto_patch: Optional[bool] = self._config["auto_patch"]
+        self.disabled = self._config["disabled"]
+        self.service = self._config["service"]
+        self.auto_patch = self._config["auto_patch"]
 
         if self.disabled:
             self._disable_tracer_provider()
@@ -174,32 +177,19 @@
     def put_annotation(self, key: str, value: Union[str, numbers.Number, bool]):
         """Adds annotation to existing segment or subsegment
 
-        Parameters:
-            key (str): Annotation key
-            key (Union[str, numbers.Number, bool): Value for annotation
-
-        ## Example
-
-        ```python
-        from aws_lambda_powertools import Tracer
-
-        tracer = Tracer(service="booking")
-
-        @tracer.capture_method
-        def confirm_booking(booking_id: str) -> Dict:
-            resp = add_confirmation(booking_id)
-            tracer.put_annotation("BookingConfirmation", resp["requestId"])
-
-            return resp
-
-        @tracer.capture_lambda_handler
-        def handler(event: dict, context: Any) -> Dict:
-            booking_id = event.get("booking_id", "")
-            tracer.put_annotation("BookingId", booking_id)
-            response = confirm_booking(booking_id=booking_id)
-
-            return response
-        ```
+        Parameters
+        ----------
+        key : str
+            Annotation key
+        value : Union[str, numbers.Number, bool]
+            Value for annotation
+
+        Example
+        -------
+        Custom annotation for a pseudo service named payment
+
+            tracer = Tracer(service="payment")
+            tracer.put_annotation("PaymentStatus", "CONFIRMED")
         """
         if self.disabled:
             logger.debug("Tracing has been disabled, aborting put_annotation")
@@ -211,33 +201,22 @@
     def put_metadata(self, key: str, value: Any, namespace: Optional[str] = None):
         """Adds metadata to existing segment or subsegment
 
-        Parameters:
-
-            key (str): Metadata key
-            value (any): Value for metadata
-            namespace (str): Namespace that metadata will lie under, by default None
-
-        ## Example
-
-        ```python
-        from aws_lambda_powertools import Tracer
-
-        tracer = Tracer(service="booking")
-
-        @tracer.capture_method
-        def confirm_booking(booking_id: str) -> Dict:
-            resp = add_confirmation(booking_id)
-            tracer.put_metadata("Booking request metadata", resp["Metadata"])
-
-            return resp["booking"]
-
-        @tracer.capture_lambda_handler
-        def handler(event: dict, context: Any) -> Dict:
-            booking_id = event.get("booking_id")
-            response = confirm_booking(booking_id=booking_id)
-
-            return response
-        ```
+        Parameters
+        ----------
+        key : str
+            Metadata key
+        value : any
+            Value for metadata
+        namespace : str, optional
+            Namespace that metadata will lie under, by default None
+
+        Example
+        -------
+        Custom metadata for a pseudo service named payment
+
+            tracer = Tracer(service="payment")
+            response = collect_payment()
+            tracer.put_metadata("Payment collection", response)
         """
         if self.disabled:
             logger.debug("Tracing has been disabled, aborting put_metadata")
@@ -247,25 +226,15 @@
         logger.debug(f"Adding metadata on key '{key}' with '{value}' at namespace '{namespace}'")
         self.provider.put_metadata(key=key, value=value, namespace=namespace)
 
-<<<<<<< HEAD
-    def patch(self, modules: Sequence[str] = None):
-=======
     def patch(self, modules: Optional[Sequence[str]] = None):
->>>>>>> 018a91b1
         """Patch modules for instrumentation.
 
         Patches all supported modules by default if none are given.
 
-<<<<<<< HEAD
-        Parameters:
-
-            modules (Sequence[str]): List of modules to be patched, optional by default
-=======
         Parameters
         ----------
         modules : Optional[Sequence[str]]
             List of modules to be patched, optional by default
->>>>>>> 018a91b1
         """
         if self.disabled:
             logger.debug("Tracing has been disabled, aborting patch")
@@ -278,34 +247,44 @@
 
     def capture_lambda_handler(
         self,
-<<<<<<< HEAD
-        lambda_handler: LambdaHandlerT = None,
-=======
         lambda_handler: Union[Callable[[Dict, Any], Any], Optional[Callable[[Dict, Any, Optional[Dict]], Any]]] = None,
->>>>>>> 018a91b1
         capture_response: Optional[bool] = None,
         capture_error: Optional[bool] = None,
     ):
         """Decorator to create subsegment for lambda handlers
 
-        By default, it automatically captures Lambda Handler's response or exception as metadata.
-
-        Parameters:
-            lambda_handler (LambdaHandlerT): Lambda function's handler
-            capture_response (bool): Instructs tracer to not include handler's response as metadata
-            capture_error (bool): Instructs tracer to not include handler's error as metadata, by default `True`
-
-        ## Example
-
-        ```python
-        from aws_lambda_powertools import Tracer
-
-        tracer = Tracer(service="booking")
-
-        @tracer.capture_lambda_handler
-        def handler(event: dict, context: Any) -> Dict:
-            ...
-        ```
+        As Lambda follows (event, context) signature we can remove some of the boilerplate
+        and also capture any exception any Lambda function throws or its response as metadata
+
+        Parameters
+        ----------
+        lambda_handler : Callable
+            Method to annotate on
+        capture_response : bool, optional
+            Instructs tracer to not include handler's response as metadata
+        capture_error : bool, optional
+            Instructs tracer to not include handler's error as metadata, by default True
+
+        Example
+        -------
+        **Lambda function using capture_lambda_handler decorator**
+
+            tracer = Tracer(service="payment")
+            @tracer.capture_lambda_handler
+            def handler(event, context):
+                ...
+
+        **Preventing Tracer to log response as metadata**
+
+            tracer = Tracer(service="payment")
+            @tracer.capture_lambda_handler(capture_response=False)
+            def handler(event, context):
+                ...
+
+        Raises
+        ------
+        err
+            Exception raised by method
         """
         # If handler is None we've been called with parameters
         # Return a partial function with args filled
@@ -375,137 +354,151 @@
     ) -> AnyCallableT:
         """Decorator to create subsegment for arbitrary functions
 
-        By default, it automatically captures response or exception as metadata in a subsegment named `## <method_name>`. # noqa E501
-
-        Warning: Running [async functions concurrently](https://docs.python.org/3/library/asyncio-task.html#id6)
-            Methods may impact each others subsegment and can trigger `AlreadyEndedException` from X-Ray due to async nature.
-
-            For this use case, either use `capture_method` only where`async.gather` is called,
-            or use `in_subsegment_async` context manager via our escape hatch mechanism - See examples.
-
-        Parameters:
-            method (Callable): Method to annotate on
-            capture_response (bool): Instructs tracer to not include method's response as metadata, by default `True`
-            capture_error (bool): Instructs tracer to not include handler's error as metadata, by default `True`
-
-        ## Example
-
-        ```python
-        from aws_lambda_powertools import Tracer
-        tracer = Tracer(service="greeting")
-
-        @tracer.capture_method
-        def greeting(name: str) -> Dict:
-            return { "name": name }
-
-        @tracer.capture_lambda_handler
-        def handler(event: dict, context: Any) -> Dict:
-            response = greeting(name="Heitor")
-
-            return response
-        ```
-
-        **Tracing async method**
-
-        ```python
-        from aws_lambda_powertools import Tracer
-        tracer = Tracer(service="booking")
-
-        @tracer.capture_method
-        async def confirm_booking(booking_id: str) -> Dict:
-            resp = call_to_booking_service()
-
-            tracer.put_annotation("BookingConfirmation", resp["requestId"])
-            tracer.put_metadata("Booking confirmation", resp)
-
-            return resp
-
-        def lambda_handler(event: dict, context: Any) -> Dict:
-            booking_id = event.get("booking_id")
-            asyncio.run(confirm_booking(booking_id=booking_id))
-        ```
-
-        **Tracing generator function**
-
-        ```python
-        from aws_lambda_powertools import Tracer
-        tracer = Tracer(service="booking")
-
-        @tracer.capture_method
-        def bookings_generator(booking_id):
-            resp = call_to_booking_service()
-            yield resp[0]
-            yield resp[1]
-
-        def lambda_handler(event: dict, context: Any) -> Dict:
-            gen = bookings_generator(booking_id=booking_id)
-            result = list(gen)
-        ```
-
-        **Tracing generator context manager**
-
-        ```python
-        from aws_lambda_powertools import Tracer
-        tracer = Tracer(service="booking")
-
-        @tracer.capture_method
-        @contextlib.contextmanager
-        def booking_actions(booking_id):
-            resp = call_to_booking_service()
-            yield "example result"
-            cleanup_stuff()
-
-        def lambda_handler(event: dict, context: Any) -> Dict:
-            booking_id = event.get("booking_id")
-
-            with booking_actions(booking_id=booking_id) as booking:
-                result = booking
-        ```
+        It also captures both response and exceptions as metadata
+        and creates a subsegment named `## <method_name>`
+
+        When running [async functions concurrently](https://docs.python.org/3/library/asyncio-task.html#id6),
+        methods may impact each others subsegment, and can trigger
+        and AlreadyEndedException from X-Ray due to async nature.
+
+        For this use case, either use `capture_method` only where
+        `async.gather` is called, or use `in_subsegment_async`
+        context manager via our escape hatch mechanism - See examples.
+
+        Parameters
+        ----------
+        method : Callable
+            Method to annotate on
+        capture_response : bool, optional
+            Instructs tracer to not include method's response as metadata
+        capture_error : bool, optional
+            Instructs tracer to not include handler's error as metadata, by default True
+
+        Example
+        -------
+        **Custom function using capture_method decorator**
+
+            tracer = Tracer(service="payment")
+            @tracer.capture_method
+            def some_function()
+
+        **Custom async method using capture_method decorator**
+
+            from aws_lambda_powertools import Tracer
+            tracer = Tracer(service="booking")
+
+            @tracer.capture_method
+            async def confirm_booking(booking_id: str) -> Dict:
+                resp = call_to_booking_service()
+
+                tracer.put_annotation("BookingConfirmation", resp["requestId"])
+                tracer.put_metadata("Booking confirmation", resp)
+
+                return resp
+
+            def lambda_handler(event: dict, context: Any) -> Dict:
+                booking_id = event.get("booking_id")
+                asyncio.run(confirm_booking(booking_id=booking_id))
+
+        **Custom generator function using capture_method decorator**
+
+            from aws_lambda_powertools import Tracer
+            tracer = Tracer(service="booking")
+
+            @tracer.capture_method
+            def bookings_generator(booking_id):
+                resp = call_to_booking_service()
+                yield resp[0]
+                yield resp[1]
+
+            def lambda_handler(event: dict, context: Any) -> Dict:
+                gen = bookings_generator(booking_id=booking_id)
+                result = list(gen)
+
+        **Custom generator context manager using capture_method decorator**
+
+            from aws_lambda_powertools import Tracer
+            tracer = Tracer(service="booking")
+
+            @tracer.capture_method
+            @contextlib.contextmanager
+            def booking_actions(booking_id):
+                resp = call_to_booking_service()
+                yield "example result"
+                cleanup_stuff()
+
+            def lambda_handler(event: dict, context: Any) -> Dict:
+                booking_id = event.get("booking_id")
+
+                with booking_actions(booking_id=booking_id) as booking:
+                    result = booking
 
         **Tracing nested async calls**
 
-        ```python
-        from aws_lambda_powertools import Tracer
-        tracer = Tracer(service="booking")
-
-        @tracer.capture_method
-        async def get_identity():
-            ...
-
-        @tracer.capture_method
-        async def long_async_call():
-            ...
-
-        @tracer.capture_method
-        async def async_tasks():
-            await get_identity()
-            ret = await long_async_call()
-
-            return { "task": "done", **ret }
-        ```
+            from aws_lambda_powertools import Tracer
+            tracer = Tracer(service="booking")
+
+            @tracer.capture_method
+            async def get_identity():
+                ...
+
+            @tracer.capture_method
+            async def long_async_call():
+                ...
+
+            @tracer.capture_method
+            async def async_tasks():
+                await get_identity()
+                ret = await long_async_call()
+
+                return { "task": "done", **ret }
 
         **Safely tracing concurrent async calls with decorator**
 
-        > This may not be needed once [this bug is closed](https://github.com/aws/aws-xray-sdk-python/issues/164)
-
-        ```python
-        from aws_lambda_powertools import Tracer
-        tracer = Tracer(service="booking")
-
-        async def get_identity():
-            async with aioboto3.client("sts") as sts:
-                account = await sts.get_caller_identity()
-                return account
-
-        async def long_async_call():
-            ...
-
-        @tracer.capture_method
-        async def async_tasks():
-            _, ret = await asyncio.gather(get_identity(), long_async_call(), return_exceptions=True)
-
-            return { "task": "done", **ret }
-        ```
+        This may not needed once [this bug is closed](https://github.com/aws/aws-xray-sdk-python/issues/164)
+
+            from aws_lambda_powertools import Tracer
+            tracer = Tracer(service="booking")
+
+            async def get_identity():
+                async with aioboto3.client("sts") as sts:
+                    account = await sts.get_caller_identity()
+                    return account
+
+            async def long_async_call():
+                ...
+
+            @tracer.capture_method
+            async def async_tasks():
+                _, ret = await asyncio.gather(get_identity(), long_async_call(), return_exceptions=True)
+
+                return { "task": "done", **ret }
+
+        **Safely tracing each concurrent async calls with escape hatch**
+
+        This may not needed once [this bug is closed](https://github.com/aws/aws-xray-sdk-python/issues/164)
+
+            from aws_lambda_powertools import Tracer
+            tracer = Tracer(service="booking")
+
+            async def get_identity():
+                async tracer.provider.in_subsegment_async("## get_identity"):
+                    ...
+
+            async def long_async_call():
+                async tracer.provider.in_subsegment_async("## long_async_call"):
+                    ...
+
+            @tracer.capture_method
+            async def async_tasks():
+                _, ret = await asyncio.gather(get_identity(), long_async_call(), return_exceptions=True)
+
+                return { "task": "done", **ret }
+
+        Raises
+        ------
+        err
+            Exception raised by method
         """
         # If method is None we've been called with parameters
         # Return a partial function with args filled
@@ -742,19 +735,11 @@
 
     def __build_config(
         self,
-<<<<<<< HEAD
-        service: str = None,
-        disabled: bool = None,
-        auto_patch: bool = None,
-        patch_modules: Sequence[str] = None,
-        provider: BaseProvider = None,
-=======
         service: Optional[str] = None,
         disabled: Optional[bool] = None,
         auto_patch: Optional[bool] = None,
         patch_modules: Optional[Sequence[str]] = None,
         provider: Optional[BaseProvider] = None,
->>>>>>> 018a91b1
     ):
         """Populates Tracer config for new and existing initializations"""
         is_disabled = disabled if disabled is not None else self._is_tracer_disabled()
