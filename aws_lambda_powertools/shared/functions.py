--- conflicted
+++ resolved
@@ -171,9 +171,86 @@
     if is_pydantic(data):
         return pydantic_to_dict(data)
 
-<<<<<<< HEAD
-    # Is it a Dataclass? If not return as is
-    return dataclasses.asdict(data) if dataclasses.is_dataclass(data) else data
+    # Is it a Dataclass?
+    if is_dataclass(data):
+        return dataclass_to_dict(data)
+
+    # Return as is
+    return data
+
+
+def is_pydantic(data) -> bool:
+    """Whether data is a Pydantic model by checking common field available in v1/v2
+
+    Parameters
+    ----------
+    data: BaseModel
+        Pydantic model
+
+    Returns
+    -------
+    bool
+        Whether it's a Pydantic model
+    """
+    return getattr(data, "json", False)
+
+
+def is_dataclass(data) -> bool:
+    """Whether data is a dataclass
+
+    Parameters
+    ----------
+    data: dataclass
+        Dataclass obj
+
+    Returns
+    -------
+    bool
+        Whether it's a Dataclass
+    """
+    return getattr(data, "__dataclass_fields__", False)
+
+
+def pydantic_to_dict(data) -> dict:
+    """Dump Pydantic model v1 and v2 as dict.
+
+    Note we use lazy import since Pydantic is an optional dependency.
+
+    Parameters
+    ----------
+    data: BaseModel
+        Pydantic model
+
+    Returns
+    -------
+
+    dict:
+        Pydantic model serialized to dict
+    """
+    from aws_lambda_powertools.event_handler.openapi.compat import _model_dump
+
+    return _model_dump(data)
+
+
+def dataclass_to_dict(data) -> dict:
+    """Dump standard dataclass as dict.
+
+    Note we use lazy import to prevent bloating other code parts.
+
+    Parameters
+    ----------
+    data: dataclass
+        Dataclass
+
+    Returns
+    -------
+
+    dict:
+        Pydantic model serialized to dict
+    """
+    import dataclasses
+
+    return dataclasses.asdict(data)
 
 
 def abs_lambda_path(relatvie_path="") -> str:
@@ -196,86 +273,4 @@
     if not current_working_directory:
         current_working_directory = Path.cwd()
         Path(current_working_directory, relatvie_path)
-    return Path(current_working_directory, relatvie_path)
-=======
-    # Is it a Dataclass?
-    if is_dataclass(data):
-        return dataclass_to_dict(data)
-
-    # Return as is
-    return data
-
-
-def is_pydantic(data) -> bool:
-    """Whether data is a Pydantic model by checking common field available in v1/v2
-
-    Parameters
-    ----------
-    data: BaseModel
-        Pydantic model
-
-    Returns
-    -------
-    bool
-        Whether it's a Pydantic model
-    """
-    return getattr(data, "json", False)
-
-
-def is_dataclass(data) -> bool:
-    """Whether data is a dataclass
-
-    Parameters
-    ----------
-    data: dataclass
-        Dataclass obj
-
-    Returns
-    -------
-    bool
-        Whether it's a Dataclass
-    """
-    return getattr(data, "__dataclass_fields__", False)
-
-
-def pydantic_to_dict(data) -> dict:
-    """Dump Pydantic model v1 and v2 as dict.
-
-    Note we use lazy import since Pydantic is an optional dependency.
-
-    Parameters
-    ----------
-    data: BaseModel
-        Pydantic model
-
-    Returns
-    -------
-
-    dict:
-        Pydantic model serialized to dict
-    """
-    from aws_lambda_powertools.event_handler.openapi.compat import _model_dump
-
-    return _model_dump(data)
-
-
-def dataclass_to_dict(data) -> dict:
-    """Dump standard dataclass as dict.
-
-    Note we use lazy import to prevent bloating other code parts.
-
-    Parameters
-    ----------
-    data: dataclass
-        Dataclass
-
-    Returns
-    -------
-
-    dict:
-        Pydantic model serialized to dict
-    """
-    import dataclasses
-
-    return dataclasses.asdict(data)
->>>>>>> 2b27099d
+    return str(Path(current_working_directory, relatvie_path))