import logging
from enum import Enum
from typing import Any, Dict, List, Optional, Union

from ... import Logger
from .base import BaseValidator
from .exceptions import SchemaValidationError

RULES_KEY = "rules"
FEATURE_DEFAULT_VAL_KEY = "default"
CONDITIONS_KEY = "conditions"
RULE_MATCH_VALUE = "when_match"
CONDITION_KEY = "key"
CONDITION_VALUE = "value"
CONDITION_ACTION = "action"


class RuleAction(str, Enum):
    EQUALS = "EQUALS"
    NOT_EQUALS = "NOT_EQUALS"
    KEY_GREATER_THAN_VALUE = "KEY_GREATER_THAN_VALUE"
    KEY_GREATER_THAN_OR_EQUAL_VALUE = "KEY_GREATER_THAN_OR_EQUAL_VALUE"
    KEY_LESS_THAN_VALUE = "KEY_LESS_THAN_VALUE"
    KEY_LESS_THAN_OR_EQUAL_VALUE = "KEY_LESS_THAN_OR_EQUAL_VALUE"
    STARTSWITH = "STARTSWITH"
    ENDSWITH = "ENDSWITH"
    IN = "IN"
    NOT_IN = "NOT_IN"
<<<<<<< HEAD
    KEY_GREATER_THAN_VALUE = "KEY_GREATER_THAN_VALUE"
    KEY_GREATER_THAN_OR_EQUAL_VALUE = "KEY_GREATER_THAN_OR_EQUAL_VALUE"
    KEY_LESS_THAN_VALUE = "KEY_LESS_THAN_VALUE"
    KEY_LESS_THAN_OR_EQUAL_VALUE = "KEY_LESS_THAN_OR_EQUAL_VALUE"
    NOT_EQUAL = "KEY_NOT_EQUAL_VALUE"
=======
>>>>>>> d87e8ad6
    KEY_IN_VALUE = "KEY_IN_VALUE"
    KEY_NOT_IN_VALUE = "KEY_NOT_IN_VALUE"
    VALUE_IN_KEY = "VALUE_IN_KEY"
    VALUE_NOT_IN_KEY = "VALUE_NOT_IN_KEY"


class SchemaValidator(BaseValidator):
    """Validates feature flag schema configuration

    Raises
    ------
    SchemaValidationError
        When schema doesn't conform with feature flag schema

    Schema
    ------

    **Feature object**

    A dictionary containing default value and rules for matching.
    The value MUST be an object and MIGHT contain the following members:

    * **default**: `bool`. Defines default feature value. This MUST be present
    * **rules**: `Dict[str, Dict]`. Rules object. This MIGHT be present

    ```python
    {
        "my_feature": {
            "default": True,
            "rules": {}
        }
    }
    ```

    **Rules object**

    A dictionary with each rule and their conditions that a feature might have.
    The value MIGHT be present, and when defined it MUST contain the following members:

    * **when_match**: `bool`. Defines value to return when context matches conditions
    * **conditions**: `List[Dict]`. Conditions object. This MUST be present

    ```python
    {
        "my_feature": {
            "default": True,
            "rules": {
                "tenant id equals 345345435": {
                    "when_match": False,
                    "conditions": []
                }
            }
        }
    }
    ```

    **Conditions object**

    A list of dictionaries containing conditions for a given rule.
    The value MUST contain the following members:

    * **action**: `str`. Operation to perform to match a key and value.
    The value MUST be either EQUALS, STARTSWITH, ENDSWITH,
    KEY_IN_VALUE KEY_NOT_IN_VALUE VALUE_IN_KEY VALUE_NOT_IN_KEY

    * **key**: `str`. Key in given context to perform operation
    * **value**: `Any`. Value in given context that should match action operation.

    ```python
    {
        "my_feature": {
            "default": True,
            "rules": {
                "tenant id equals 345345435": {
                    "when_match": False,
                    "conditions": [
                        {
                            "action": "EQUALS",
                            "key": "tenant_id",
                            "value": "345345435",
                        }
                    ]
                }
            }
        }
    }
    ```
    """

    def __init__(self, schema: Dict[str, Any], logger: Optional[Union[logging.Logger, Logger]] = None):
        self.schema = schema
        self.logger = logger or logging.getLogger(__name__)

    def validate(self) -> None:
        self.logger.debug("Validating schema")
        if not isinstance(self.schema, dict):
            raise SchemaValidationError(f"Features must be a dictionary, schema={str(self.schema)}")

        features = FeaturesValidator(schema=self.schema)
        features.validate()


class FeaturesValidator(BaseValidator):
    """Validates each feature and calls RulesValidator to validate its rules"""

    def __init__(self, schema: Dict, logger: Optional[Union[logging.Logger, Logger]] = None):
        self.schema = schema
        self.logger = logger or logging.getLogger(__name__)

    def validate(self):
        for name, feature in self.schema.items():
            self.logger.debug(f"Attempting to validate feature '{name}'")
            self.validate_feature(name, feature)
            rules = RulesValidator(feature=feature)
            rules.validate()

    @staticmethod
    def validate_feature(name, feature):
        if not feature or not isinstance(feature, dict):
            raise SchemaValidationError(f"Feature must be a non-empty dictionary, feature={name}")

        default_value = feature.get(FEATURE_DEFAULT_VAL_KEY)
        if default_value is None or not isinstance(default_value, bool):
            raise SchemaValidationError(f"feature 'default' boolean key must be present, feature={name}")


class RulesValidator(BaseValidator):
    """Validates each rule and calls ConditionsValidator to validate each rule's conditions"""

    def __init__(self, feature: Dict[str, Any], logger: Optional[Union[logging.Logger, Logger]] = None):
        self.feature = feature
        self.feature_name = next(iter(self.feature))
        self.rules: Optional[Dict] = self.feature.get(RULES_KEY)
        self.logger = logger or logging.getLogger(__name__)

    def validate(self):
        if not self.rules:
            self.logger.debug("Rules are empty, ignoring validation")
            return

        if not isinstance(self.rules, dict):
            raise SchemaValidationError(f"Feature rules must be a dictionary, feature={self.feature_name}")

        for rule_name, rule in self.rules.items():
            self.logger.debug(f"Attempting to validate rule '{rule_name}'")
            self.validate_rule(rule=rule, rule_name=rule_name, feature_name=self.feature_name)
            conditions = ConditionsValidator(rule=rule, rule_name=rule_name)
            conditions.validate()

    @staticmethod
    def validate_rule(rule, rule_name, feature_name):
        if not rule or not isinstance(rule, dict):
            raise SchemaValidationError(f"Feature rule must be a dictionary, feature={feature_name}")

        RulesValidator.validate_rule_name(rule_name=rule_name, feature_name=feature_name)
        RulesValidator.validate_rule_default_value(rule=rule, rule_name=rule_name)

    @staticmethod
    def validate_rule_name(rule_name: str, feature_name: str):
        if not rule_name or not isinstance(rule_name, str):
            raise SchemaValidationError(f"Rule name key must have a non-empty string, feature={feature_name}")

    @staticmethod
    def validate_rule_default_value(rule: Dict, rule_name: str):
        rule_default_value = rule.get(RULE_MATCH_VALUE)
        if not isinstance(rule_default_value, bool):
            raise SchemaValidationError(f"'rule_default_value' key must have be bool, rule={rule_name}")


class ConditionsValidator(BaseValidator):
    def __init__(self, rule: Dict[str, Any], rule_name: str, logger: Optional[Union[logging.Logger, Logger]] = None):
        self.conditions: List[Dict[str, Any]] = rule.get(CONDITIONS_KEY, {})
        self.rule_name = rule_name
        self.logger = logger or logging.getLogger(__name__)

    def validate(self):
        if not self.conditions or not isinstance(self.conditions, list):
            raise SchemaValidationError(f"Invalid condition, rule={self.rule_name}")

        for condition in self.conditions:
            # Condition can contain PII data; do not log condition value
            self.logger.debug(f"Attempting to validate condition for '{self.rule_name}'")
            self.validate_condition(rule_name=self.rule_name, condition=condition)

    @staticmethod
    def validate_condition(rule_name: str, condition: Dict[str, str]) -> None:
        if not condition or not isinstance(condition, dict):
            raise SchemaValidationError(f"Feature rule condition must be a dictionary, rule={rule_name}")

        ConditionsValidator.validate_condition_action(condition=condition, rule_name=rule_name)
        ConditionsValidator.validate_condition_key(condition=condition, rule_name=rule_name)
        ConditionsValidator.validate_condition_value(condition=condition, rule_name=rule_name)

    @staticmethod
    def validate_condition_action(condition: Dict[str, Any], rule_name: str):
        action = condition.get(CONDITION_ACTION, "")
        if action not in RuleAction.__members__:
            allowed_values = [_action.value for _action in RuleAction]
            raise SchemaValidationError(
                f"'action' value must be either {allowed_values}, rule_name={rule_name}, action={action}"
            )

    @staticmethod
    def validate_condition_key(condition: Dict[str, Any], rule_name: str):
        key = condition.get(CONDITION_KEY, "")
        if not key or not isinstance(key, str):
            raise SchemaValidationError(f"'key' value must be a non empty string, rule={rule_name}")

    @staticmethod
    def validate_condition_value(condition: Dict[str, Any], rule_name: str):
        value = condition.get(CONDITION_VALUE, "")
        if not value:
            raise SchemaValidationError(f"'value' key must not be empty, rule={rule_name}")<|MERGE_RESOLUTION|>--- conflicted
+++ resolved
@@ -26,14 +26,6 @@
     ENDSWITH = "ENDSWITH"
     IN = "IN"
     NOT_IN = "NOT_IN"
-<<<<<<< HEAD
-    KEY_GREATER_THAN_VALUE = "KEY_GREATER_THAN_VALUE"
-    KEY_GREATER_THAN_OR_EQUAL_VALUE = "KEY_GREATER_THAN_OR_EQUAL_VALUE"
-    KEY_LESS_THAN_VALUE = "KEY_LESS_THAN_VALUE"
-    KEY_LESS_THAN_OR_EQUAL_VALUE = "KEY_LESS_THAN_OR_EQUAL_VALUE"
-    NOT_EQUAL = "KEY_NOT_EQUAL_VALUE"
-=======
->>>>>>> d87e8ad6
     KEY_IN_VALUE = "KEY_IN_VALUE"
     KEY_NOT_IN_VALUE = "KEY_NOT_IN_VALUE"
     VALUE_IN_KEY = "VALUE_IN_KEY"
