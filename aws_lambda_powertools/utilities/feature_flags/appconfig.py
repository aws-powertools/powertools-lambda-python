--- conflicted
+++ resolved
@@ -2,14 +2,9 @@
 
 import logging
 import traceback
-<<<<<<< HEAD
 from typing import TYPE_CHECKING, Any, cast
-=======
-from typing import TYPE_CHECKING, Any, Dict, Optional, Union, cast
 
-import boto3
 from botocore.config import Config
->>>>>>> 2bfce2f6
 
 from aws_lambda_powertools.utilities import jmespath_utils
 from aws_lambda_powertools.utilities.feature_flags.base import StoreProvider
@@ -21,12 +16,11 @@
 )
 
 if TYPE_CHECKING:
+    import boto3
     from botocore.config import Config
+    from mypy_boto3_appconfigdata import AppConfigDataClient
 
     from aws_lambda_powertools.logging import Logger
-
-if TYPE_CHECKING:
-    from mypy_boto3_appconfigdata import AppConfigDataClient
 
 
 class AppConfigStore(StoreProvider):
@@ -36,20 +30,13 @@
         application: str,
         name: str,
         max_age: int = 5,
-<<<<<<< HEAD
         sdk_config: Config | None = None,
         envelope: str | None = "",
         jmespath_options: dict | None = None,
         logger: logging.Logger | Logger | None = None,
-=======
-        sdk_config: Optional[Config] = None,
-        envelope: Optional[str] = "",
-        jmespath_options: Optional[Dict] = None,
-        logger: Optional[Union[logging.Logger, Logger]] = None,
-        boto_config: Optional[Config] = None,
-        boto3_session: Optional[boto3.session.Session] = None,
-        boto3_client: Optional["AppConfigDataClient"] = None,
->>>>>>> 2bfce2f6
+        boto_config: Config | None = None,
+        boto3_session: boto3.session.Session | None = None,
+        boto3_client: AppConfigDataClient | None = None,
     ):
         """This class fetches JSON schemas from AWS AppConfig
 
@@ -87,9 +74,6 @@
         self.config = sdk_config or boto_config
         self.envelope = envelope
         self.jmespath_options = jmespath_options
-<<<<<<< HEAD
-        self._conf_store = AppConfigProvider(environment=environment, application=application, boto_config=sdk_config)
-=======
         self._conf_store = AppConfigProvider(
             environment=environment,
             application=application,
@@ -97,7 +81,6 @@
             boto3_client=boto3_client,
             boto3_session=boto3_session,
         )
->>>>>>> 2bfce2f6
 
     @property
     def get_raw_configuration(self) -> dict[str, Any]:
