"""
AWS SSM Parameter retrieval and caching utility
"""

from __future__ import annotations

import logging
import os
<<<<<<< HEAD
from typing import TYPE_CHECKING, Any, Dict, List, Literal, Optional, Tuple, Union, overload
=======
import warnings
from typing import TYPE_CHECKING, Any, Dict, List, Optional, Tuple, Union, overload
>>>>>>> 08f2b533

import boto3
from botocore.config import Config

from aws_lambda_powertools.shared import constants
from aws_lambda_powertools.shared.functions import (
    resolve_max_age,
    resolve_truthy_env_var_choice,
    slice_dictionary,
)
from aws_lambda_powertools.utilities.parameters.base import (
    DEFAULT_MAX_AGE_SECS,
    DEFAULT_PROVIDERS,
    BaseProvider,
    transform_value,
)
from aws_lambda_powertools.utilities.parameters.exceptions import GetParameterError, SetParameterError
from aws_lambda_powertools.utilities.parameters.types import TransformOptions
from aws_lambda_powertools.warnings import PowertoolsDeprecationWarning

if TYPE_CHECKING:
    from mypy_boto3_ssm.client import SSMClient
    from mypy_boto3_ssm.type_defs import GetParametersResultTypeDef, PutParameterResultTypeDef

SSM_PARAMETER_TYPES = Literal["String", "StringList", "SecureString"]
SSM_PARAMETER_TIER = Literal["Standard", "Advanced", "Intelligent-Tiering"]

logger = logging.getLogger(__name__)


class SSMProvider(BaseProvider):
    """
    AWS Systems Manager Parameter Store Provider

    Parameters
    ----------
    config: botocore.config.Config, optional
        Botocore configuration to pass during client initialization
    boto3_session : boto3.session.Session, optional
            Boto3 session to create a boto3_client from
    boto3_client: SSMClient, optional
            Boto3 SSM Client to use, boto3_session will be ignored if both are provided

    Example
    -------
    **Retrieves a parameter value from Systems Manager Parameter Store**

        >>> from aws_lambda_powertools.utilities.parameters import SSMProvider
        >>> ssm_provider = SSMProvider()
        >>>
        >>> value = ssm_provider.get("/my/parameter")
        >>>
        >>> print(value)
        My parameter value

    **Retrieves a parameter value from Systems Manager Parameter Store in another AWS region**

        >>> from botocore.config import Config
        >>> from aws_lambda_powertools.utilities.parameters import SSMProvider
        >>>
        >>> config = Config(region_name="us-west-1")
        >>> ssm_provider = SSMProvider(config=config)
        >>>
        >>> value = ssm_provider.get("/my/parameter")
        >>>
        >>> print(value)
        My parameter value

    **Retrieves multiple parameter values from Systems Manager Parameter Store using a path prefix**

        >>> from aws_lambda_powertools.utilities.parameters import SSMProvider
        >>> ssm_provider = SSMProvider()
        >>>
        >>> values = ssm_provider.get_multiple("/my/path/prefix")
        >>>
        >>> for key, value in values.items():
        ...     print(key, value)
        /my/path/prefix/a   Parameter value a
        /my/path/prefix/b   Parameter value b
        /my/path/prefix/c   Parameter value c

    **Retrieves multiple parameter values from Systems Manager Parameter Store passing options to the SDK call**

        >>> from aws_lambda_powertools.utilities.parameters import SSMProvider
        >>> ssm_provider = SSMProvider()
        >>>
        >>> values = ssm_provider.get_multiple("/my/path/prefix", MaxResults=10)
        >>>
        >>> for key, value in values.items():
        ...     print(key, value)
        /my/path/prefix/a   Parameter value a
        /my/path/prefix/b   Parameter value b
        /my/path/prefix/c   Parameter value c
    """

    _MAX_GET_PARAMETERS_ITEM = 10
    _ERRORS_KEY = "_errors"

    def __init__(
        self,
        config: Optional[Config] = None,
        boto_config: Optional[Config] = None,
        boto3_session: Optional[boto3.session.Session] = None,
        boto3_client: Optional[SSMClient] = None,
    ):
        """
        Initialize the SSM Parameter Store client
        """
        if config:
            warnings.warn(
                message="The 'config' parameter is deprecated in V3 and will be removed in V4. "
                "Please use 'boto_config' instead.",
                category=PowertoolsDeprecationWarning,
                stacklevel=2,
            )

        if boto3_client is None:
            boto3_session = boto3_session or boto3.session.Session()
            boto3_client = boto3_session.client("ssm", config=boto_config or config)
        self.client = boto3_client

        super().__init__(client=self.client)

    def get_multiple(  # type: ignore[override]
        self,
        path: str,
        max_age: Optional[int] = None,
        transform: TransformOptions = None,
        raise_on_transform_error: bool = False,
        decrypt: Optional[bool] = None,
        force_fetch: bool = False,
        recursive: bool = False,
        **sdk_options,
    ) -> Union[Dict[str, str], Dict[str, dict], Dict[str, bytes]]:
        """
        Retrieve multiple parameters based on a path prefix

        Parameters
        ----------
        path: str
            Parameter path used to retrieve multiple parameters
        max_age: int, optional
            Maximum age of the cached value
        transform: str, optional
            Optional transformation of the parameter value. Supported values
            are "json" for JSON strings, "binary" for base 64 encoded
            values or "auto" which looks at the attribute key to determine the type.
        raise_on_transform_error: bool, optional
            Raises an exception if any transform fails, otherwise this will
            return a None value for each transform that failed
        force_fetch: bool, optional
            Force update even before a cached item has expired, defaults to False
        recursive: bool, optional
            If this should retrieve the parameter values recursively or not
        sdk_options: dict, optional
            Arguments that will be passed directly to the underlying API call

        Raises
        ------
        GetParameterError
            When the parameter provider fails to retrieve parameter values for
            a given path.
        TransformParameterError
            When the parameter provider fails to transform a parameter value.
        """

        # If max_age is not set, resolve it from the environment variable, defaulting to DEFAULT_MAX_AGE_SECS
        max_age = resolve_max_age(env=os.getenv(constants.PARAMETERS_MAX_AGE_ENV, DEFAULT_MAX_AGE_SECS), choice=max_age)

        # If decrypt is not set, resolve it from the environment variable, defaulting to False
        decrypt = resolve_truthy_env_var_choice(
            env=os.getenv(constants.PARAMETERS_SSM_DECRYPT_ENV, "false"),
            choice=decrypt,
        )

        sdk_options["decrypt"] = decrypt
        sdk_options["recursive"] = recursive

        return super().get_multiple(path, max_age, transform, force_fetch, raise_on_transform_error, **sdk_options)

    # We break Liskov substitution principle due to differences in signatures of this method and superclass get method
    # We ignore mypy error, as changes to the signature here or in a superclass is a breaking change to users
    def get(  # type: ignore[override]
        self,
        name: str,
        max_age: Optional[int] = None,
        transform: TransformOptions = None,
        decrypt: Optional[bool] = None,
        force_fetch: bool = False,
        **sdk_options,
    ) -> Optional[Union[str, dict, bytes]]:
        """
        Retrieve a parameter value or return the cached value

        Parameters
        ----------
        name: str
            Parameter name
        max_age: int, optional
            Maximum age of the cached value
        transform: str
            Optional transformation of the parameter value. Supported values
            are "json" for JSON strings and "binary" for base 64 encoded
            values.
        decrypt: bool, optional
            If the parameter value should be decrypted
        force_fetch: bool, optional
            Force update even before a cached item has expired, defaults to False
        sdk_options: dict, optional
            Arguments that will be passed directly to the underlying API call

        Raises
        ------
        GetParameterError
            When the parameter provider fails to retrieve a parameter value for
            a given name.
        TransformParameterError
            When the parameter provider fails to transform a parameter value.
        """

        # If max_age is not set, resolve it from the environment variable, defaulting to DEFAULT_MAX_AGE_SECS
        max_age = resolve_max_age(env=os.getenv(constants.PARAMETERS_MAX_AGE_ENV, DEFAULT_MAX_AGE_SECS), choice=max_age)

        # If decrypt is not set, resolve it from the environment variable, defaulting to False
        decrypt = resolve_truthy_env_var_choice(
            env=os.getenv(constants.PARAMETERS_SSM_DECRYPT_ENV, "false"),
            choice=decrypt,
        )

        # Add to `decrypt` sdk_options to we can have an explicit option for this
        sdk_options["decrypt"] = decrypt

        return super().get(name, max_age, transform, force_fetch, **sdk_options)

    @overload
    def set(
        self,
        name: str,
        value: list[str],
        *,
        overwrite: bool = False,
        description: str = "",
        parameter_type: Literal["StringList"] = "StringList",
        tier: Literal["Standard", "Advanced", "Intelligent-Tiering"] = "Standard",
        kms_key_id: str | None = "None",
        **sdk_options,
    ): ...

    @overload
    def set(
        self,
        name: str,
        value: str,
        *,
        overwrite: bool = False,
        description: str = "",
        parameter_type: Literal["SecureString"] = "SecureString",
        tier: Literal["Standard", "Advanced", "Intelligent-Tiering"] = "Standard",
        kms_key_id: str,
        **sdk_options,
    ): ...

    @overload
    def set(
        self,
        name: str,
        value: str,
        *,
        overwrite: bool = False,
        description: str = "",
        parameter_type: Literal["String"] = "String",
        tier: Literal["Standard", "Advanced", "Intelligent-Tiering"] = "Standard",
        kms_key_id: str | None = None,
        **sdk_options,
    ): ...

    def set(
        self,
        name: str,
        value: str | list[str],
        *,
        overwrite: bool = False,
        description: str = "",
        parameter_type: SSM_PARAMETER_TYPES = "String",
        tier: SSM_PARAMETER_TIER = "Standard",
        kms_key_id: str | None = None,
        **sdk_options,
    ) -> PutParameterResultTypeDef:
        """
        Sets a parameter in AWS Systems Manager Parameter Store.

        Parameters
        ----------
        name: str
            The fully qualified name includes the complete hierarchy of the parameter name and name.
        value: str
            The parameter value
        overwrite: bool, optional
            If the parameter value should be overwritten, False by default
        description: str, optional
            The description of the parameter
        parameter_type: str, optional
            Type of the parameter.  Allowed values are String, StringList, and SecureString
        tier: str, optional
            The parameter tier to use. Allowed values are Standard, Advanced, and Intelligent-Tiering
        kms_key_id: str, optional
            The KMS key id to use to encrypt the parameter
        sdk_options: dict, optional
            Dictionary of options that will be passed to the Parameter Store get_parameter API call

        Raises
        ------
        SetParameterError
            When the parameter provider fails to retrieve a parameter value for
            a given name.

        URLs:
        -------
            https://boto3.amazonaws.com/v1/documentation/api/latest/reference/services/ssm/client/put_parameter.html

        Example
        -------
        **Sets a parameter value from Systems Manager Parameter Store**

            >>> from aws_lambda_powertools.utilities import parameters
            >>>
            >>> response = parameters.set_parameter(name="/my/example/parameter", value="More Powertools")
            >>>
            >>> print(response)
            123

        Returns
        -------
        PutParameterResultTypeDef
            The dict returned by boto3.
        """
        opts = {
            "Name": name,
            "Value": value,
            "Overwrite": overwrite,
            "Type": parameter_type,
            "Tier": tier,
            "Description": description,
            **sdk_options,
        }

        if kms_key_id:
            opts["KeyId"] = kms_key_id

        try:
            return self.client.put_parameter(**opts)
        except Exception as exc:
            raise SetParameterError(f"Error setting parameter - {str(exc)}") from exc

    def _get(self, name: str, decrypt: bool = False, **sdk_options) -> str:
        """
        Retrieve a parameter value from AWS Systems Manager Parameter Store

        Parameters
        ----------
        name: str
            Parameter name
        decrypt: bool, optional
            If the parameter value should be decrypted
        sdk_options: dict, optional
            Dictionary of options that will be passed to the Parameter Store get_parameter API call
        """

        # Explicit arguments will take precedence over keyword arguments
        sdk_options["Name"] = name
        sdk_options["WithDecryption"] = decrypt

        return self.client.get_parameter(**sdk_options)["Parameter"]["Value"]

    def _get_multiple(
        self,
        path: str,
        decrypt: Optional[bool] = None,
        recursive: bool = False,
        **sdk_options,
    ) -> Dict[str, str]:
        """
        Retrieve multiple parameter values from AWS Systems Manager Parameter Store

        Parameters
        ----------
        path: str
            Path to retrieve the parameters
        decrypt: bool, optional
            If the parameter values should be decrypted
        recursive: bool, optional
            If this should retrieve the parameter values recursively or not
        sdk_options: dict, optional
            Dictionary of options that will be passed to the Parameter Store get_parameters_by_path API call
        """

        # Explicit arguments will take precedence over keyword arguments
        sdk_options["Path"] = path
        sdk_options["WithDecryption"] = decrypt
        sdk_options["Recursive"] = recursive

        parameters = {}
        for page in self.client.get_paginator("get_parameters_by_path").paginate(**sdk_options):
            for parameter in page.get("Parameters", []):
                # Standardize the parameter name
                # The parameter name returned by SSM will contain the full path.
                # However, for readability, we should return only the part after
                # the path.
                name = parameter["Name"]
                if name.startswith(path):
                    name = name[len(path) :]
                name = name.lstrip("/")

                parameters[name] = parameter["Value"]

        return parameters

    # NOTE: When bandwidth permits, allocate a week to refactor to lower cognitive load
    def get_parameters_by_name(
        self,
        parameters: Dict[str, Dict],
        transform: TransformOptions = None,
        decrypt: Optional[bool] = None,
        max_age: Optional[int] = None,
        raise_on_error: bool = True,
    ) -> Dict[str, str] | Dict[str, bytes] | Dict[str, dict]:
        """
        Retrieve multiple parameter values by name from SSM or cache.

        Raise_on_error decides on error handling strategy:

        - A) Default to fail-fast. Raises GetParameterError upon any error
        - B) Gracefully aggregate all parameters that failed under "_errors" key

        It transparently uses GetParameter and/or GetParameters depending on decryption requirements.

                                    ┌────────────────────────┐
                                ┌───▶  Decrypt entire batch  │─────┐
                                │   └────────────────────────┘     │     ┌────────────────────┐
                                │                                  ├─────▶ GetParameters API  │
        ┌──────────────────┐    │   ┌────────────────────────┐     │     └────────────────────┘
        │   Split batch    │─── ┼──▶│ No decryption required │─────┘
        └──────────────────┘    │   └────────────────────────┘
                                │                                        ┌────────────────────┐
                                │   ┌────────────────────────┐           │  GetParameter API  │
                                └──▶│Decrypt some but not all│───────────▶────────────────────┤
                                    └────────────────────────┘           │ GetParameters API  │
                                                                         └────────────────────┘

        Parameters
        ----------
        parameters: List[Dict[str, Dict]]
            List of parameter names, and any optional overrides
        transform: str, optional
            Transforms the content from a JSON object ('json') or base64 binary string ('binary')
        decrypt: bool, optional
            If the parameter values should be decrypted
        max_age: int, optional
            Maximum age of the cached value
        raise_on_error: bool
            Whether to fail-fast or fail gracefully by including "_errors" key in the response, by default True

        Raises
        ------
        GetParameterError
            When the parameter provider fails to retrieve a parameter value for a given name.

            When "_errors" reserved key is in parameters to be fetched from SSM.
        """

        # If max_age is not set, resolve it from the environment variable, defaulting to DEFAULT_MAX_AGE_SECS
        max_age = resolve_max_age(env=os.getenv(constants.PARAMETERS_MAX_AGE_ENV, DEFAULT_MAX_AGE_SECS), choice=max_age)

        # If decrypt is not set, resolve it from the environment variable, defaulting to False
        decrypt = resolve_truthy_env_var_choice(
            env=os.getenv(constants.PARAMETERS_SSM_DECRYPT_ENV, "false"),
            choice=decrypt,
        )

        # Init potential batch/decrypt batch responses and errors
        batch_ret: Dict[str, Any] = {}
        decrypt_ret: Dict[str, Any] = {}
        batch_err: List[str] = []
        decrypt_err: List[str] = []
        response: Dict[str, Any] = {}

        # NOTE: We fail early to avoid unintended graceful errors being replaced with their '_errors' param values
        self._raise_if_errors_key_is_present(parameters, self._ERRORS_KEY, raise_on_error)

        batch_params, decrypt_params = self._split_batch_and_decrypt_parameters(parameters, transform, max_age, decrypt)

        # NOTE: We need to find out whether all parameters must be decrypted or not to know which API to use
        ## Logic:
        ##
        ## GetParameters API -> When decrypt is used for all parameters in the the batch
        ## GetParameter  API -> When decrypt is used for one or more in the batch

        if len(decrypt_params) != len(parameters):
            decrypt_ret, decrypt_err = self._get_parameters_by_name_with_decrypt_option(decrypt_params, raise_on_error)
            batch_ret, batch_err = self._get_parameters_batch_by_name(batch_params, raise_on_error, decrypt=False)
        else:
            batch_ret, batch_err = self._get_parameters_batch_by_name(decrypt_params, raise_on_error, decrypt=True)

        # Fail-fast disabled, let's aggregate errors under "_errors" key so they can handle gracefully
        if not raise_on_error:
            response[self._ERRORS_KEY] = [*decrypt_err, *batch_err]

        return {**response, **batch_ret, **decrypt_ret}

    def _get_parameters_by_name_with_decrypt_option(
        self,
        batch: Dict[str, Dict],
        raise_on_error: bool,
    ) -> Tuple[Dict, List]:
        response: Dict[str, Any] = {}
        errors: List[str] = []

        # Decided for single-thread as it outperforms in 128M and 1G + reduce timeout risk
        # see: https://github.com/aws-powertools/powertools-lambda-python/issues/1040#issuecomment-1299954613
        for parameter, options in batch.items():
            try:
                response[parameter] = self.get(parameter, options["max_age"], options["transform"], options["decrypt"])
            except GetParameterError:
                if raise_on_error:
                    raise
                errors.append(parameter)
                continue

        return response, errors

    def _get_parameters_batch_by_name(
        self,
        batch: Dict[str, Dict],
        raise_on_error: bool = True,
        decrypt: bool = False,
    ) -> Tuple[Dict, List]:
        """Slice batch and fetch parameters using GetParameters by max permitted"""
        errors: List[str] = []

        # Fetch each possible batch param from cache and return if entire batch is cached
        cached_params = self._get_parameters_by_name_from_cache(batch)
        if len(cached_params) == len(batch):
            return cached_params, errors

        # Slice batch by max permitted GetParameters call
        batch_ret, errors = self._get_parameters_by_name_in_chunks(batch, cached_params, raise_on_error, decrypt)

        return {**cached_params, **batch_ret}, errors

    def _get_parameters_by_name_from_cache(self, batch: Dict[str, Dict]) -> Dict[str, Any]:
        """Fetch each parameter from batch that hasn't been expired"""
        cache = {}
        for name, options in batch.items():
            cache_key = (name, options["transform"])
            if self.has_not_expired_in_cache(cache_key):
                cache[name] = self.store[cache_key].value

        return cache

    def _get_parameters_by_name_in_chunks(
        self,
        batch: Dict[str, Dict],
        cache: Dict[str, Any],
        raise_on_error: bool,
        decrypt: bool = False,
    ) -> Tuple[Dict, List]:
        """Take out differences from cache and batch, slice it and fetch from SSM"""
        response: Dict[str, Any] = {}
        errors: List[str] = []

        diff = {key: value for key, value in batch.items() if key not in cache}

        for chunk in slice_dictionary(data=diff, chunk_size=self._MAX_GET_PARAMETERS_ITEM):
            response, possible_errors = self._get_parameters_by_name(
                parameters=chunk,
                raise_on_error=raise_on_error,
                decrypt=decrypt,
            )
            response.update(response)
            errors.extend(possible_errors)

        return response, errors

    def _get_parameters_by_name(
        self,
        parameters: Dict[str, Dict],
        raise_on_error: bool = True,
        decrypt: bool = False,
    ) -> Tuple[Dict[str, Any], List[str]]:
        """Use SSM GetParameters to fetch parameters, hydrate cache, and handle partial failure

        Parameters
        ----------
        parameters : Dict[str, Dict]
            Parameters to fetch
        raise_on_error : bool, optional
            Whether to fail-fast or fail gracefully by including "_errors" key in the response, by default True

        Returns
        -------
        Dict[str, Any]
            Retrieved parameters as key names and their values

        Raises
        ------
        GetParameterError
            When one or more parameters failed on fetching, and raise_on_error is enabled
        """
        ret: Dict[str, Any] = {}
        batch_errors: List[str] = []
        parameter_names = list(parameters.keys())

        # All params in the batch must be decrypted
        # we return early if we hit an unrecoverable exception like InvalidKeyId/InternalServerError
        # everything else should technically be recoverable as GetParameters is non-atomic
        try:
            if decrypt:
                response = self.client.get_parameters(Names=parameter_names, WithDecryption=True)
            else:
                response = self.client.get_parameters(Names=parameter_names)
        except (self.client.exceptions.InvalidKeyId, self.client.exceptions.InternalServerError):
            return ret, parameter_names

        batch_errors = self._handle_any_invalid_get_parameter_errors(response, raise_on_error)
        transformed_params = self._transform_and_cache_get_parameters_response(response, parameters, raise_on_error)

        return transformed_params, batch_errors

    def _transform_and_cache_get_parameters_response(
        self,
        api_response: GetParametersResultTypeDef,
        parameters: Dict[str, Any],
        raise_on_error: bool = True,
    ) -> Dict[str, Any]:
        response: Dict[str, Any] = {}

        for parameter in api_response["Parameters"]:
            name = parameter["Name"]
            value = parameter["Value"]
            options = parameters[name]
            transform = options.get("transform")

            # NOTE: If transform is set, we do it before caching to reduce number of operations
            if transform:
                value = transform_value(name, value, transform, raise_on_error)  # type: ignore

            _cache_key = (name, options["transform"])
            self.add_to_cache(key=_cache_key, value=value, max_age=options["max_age"])

            response[name] = value

        return response

    @staticmethod
    def _handle_any_invalid_get_parameter_errors(
        api_response: GetParametersResultTypeDef,
        raise_on_error: bool = True,
    ) -> List[str]:
        """GetParameters is non-atomic. Failures don't always reflect in exceptions so we need to collect."""
        failed_parameters = api_response["InvalidParameters"]
        if failed_parameters:
            if raise_on_error:
                raise GetParameterError(f"Failed to fetch parameters: {failed_parameters}")

            return failed_parameters

        return []

    @staticmethod
    def _split_batch_and_decrypt_parameters(
        parameters: Dict[str, Dict],
        transform: TransformOptions,
        max_age: int,
        decrypt: bool,
    ) -> Tuple[Dict[str, Dict], Dict[str, Dict]]:
        """Split parameters that can be fetched by GetParameters vs GetParameter

        Parameters
        ----------
        parameters : Dict[str, Dict]
            Parameters containing names as key and optional config override as value
        transform : TransformOptions
            Transform configuration
        max_age : int
            How long to cache a parameter for
        decrypt : bool
            Whether to use KMS to decrypt a parameter

        Returns
        -------
        Tuple[Dict[str, Dict], Dict[str, Dict]]
            GetParameters and GetParameter parameters dict along with their overrides/globals merged
        """
        batch_parameters: Dict[str, Dict] = {}
        decrypt_parameters: Dict[str, Any] = {}

        for parameter, options in parameters.items():
            # NOTE: TypeDict later
            _overrides = options or {}
            _overrides["transform"] = _overrides.get("transform") or transform

            # These values can be falsy (False, 0)
            if "decrypt" not in _overrides:
                _overrides["decrypt"] = decrypt

            if "max_age" not in _overrides:
                _overrides["max_age"] = max_age

            # NOTE: Split parameters who have decrypt OR have it global
            if _overrides["decrypt"]:
                decrypt_parameters[parameter] = _overrides
            else:
                batch_parameters[parameter] = _overrides

        return batch_parameters, decrypt_parameters

    @staticmethod
    def _raise_if_errors_key_is_present(parameters: Dict, reserved_parameter: str, raise_on_error: bool):
        """Raise GetParameterError if fail-fast is disabled and '_errors' key is in parameters batch"""
        if not raise_on_error and reserved_parameter in parameters:
            raise GetParameterError(
                f"You cannot fetch a parameter named '{reserved_parameter}' in graceful error mode.",
            )


@overload
def get_parameter(
    name: str,
    transform: None = None,
    decrypt: Optional[bool] = None,
    force_fetch: bool = False,
    max_age: Optional[int] = None,
    **sdk_options,
) -> str: ...


@overload
def get_parameter(
    name: str,
    transform: Literal["json"],
    decrypt: Optional[bool] = None,
    force_fetch: bool = False,
    max_age: Optional[int] = None,
    **sdk_options,
) -> dict: ...


@overload
def get_parameter(
    name: str,
    transform: Literal["binary"],
    decrypt: Optional[bool] = None,
    force_fetch: bool = False,
    max_age: Optional[int] = None,
    **sdk_options,
) -> Union[str, dict, bytes]: ...


@overload
def get_parameter(
    name: str,
    transform: Literal["auto"],
    decrypt: Optional[bool] = None,
    force_fetch: bool = False,
    max_age: Optional[int] = None,
    **sdk_options,
) -> bytes: ...


def get_parameter(
    name: str,
    transform: TransformOptions = None,
    decrypt: Optional[bool] = None,
    force_fetch: bool = False,
    max_age: Optional[int] = None,
    **sdk_options,
) -> Union[str, dict, bytes]:
    """
    Retrieve a parameter value from AWS Systems Manager (SSM) Parameter Store

    Parameters
    ----------
    name: str
        Name of the parameter
    transform: str, optional
        Transforms the content from a JSON object ('json') or base64 binary string ('binary')
    decrypt: bool, optional
        If the parameter values should be decrypted
    force_fetch: bool, optional
        Force update even before a cached item has expired, defaults to False
    max_age: int, optional
        Maximum age of the cached value
    sdk_options: dict, optional
        Dictionary of options that will be passed to the Parameter Store get_parameter API call

    Raises
    ------
    GetParameterError
        When the parameter provider fails to retrieve a parameter value for
        a given name.
    TransformParameterError
        When the parameter provider fails to transform a parameter value.

    Example
    -------
    **Retrieves a parameter value from Systems Manager Parameter Store**

        >>> from aws_lambda_powertools.utilities.parameters import get_parameter
        >>>
        >>> value = get_parameter("/my/parameter")
        >>>
        >>> print(value)
        My parameter value

    **Retrieves a parameter value and decodes it using a Base64 decoder**

        >>> from aws_lambda_powertools.utilities.parameters import get_parameter
        >>>
        >>> value = get_parameter("/my/parameter", transform='binary')
        >>>
        >>> print(value)
        My parameter value
    """

    # Only create the provider if this function is called at least once
    if "ssm" not in DEFAULT_PROVIDERS:
        DEFAULT_PROVIDERS["ssm"] = SSMProvider()

    # If max_age is not set, resolve it from the environment variable, defaulting to DEFAULT_MAX_AGE_SECS
    max_age = resolve_max_age(env=os.getenv(constants.PARAMETERS_MAX_AGE_ENV, DEFAULT_MAX_AGE_SECS), choice=max_age)

    # If decrypt is not set, resolve it from the environment variable, defaulting to False
    decrypt = resolve_truthy_env_var_choice(
        env=os.getenv(constants.PARAMETERS_SSM_DECRYPT_ENV, "false"),
        choice=decrypt,
    )

    return DEFAULT_PROVIDERS["ssm"].get(
        name=name,
        max_age=max_age,
        transform=transform,
        force_fetch=force_fetch,
        decrypt=decrypt,
        **sdk_options,
    )


@overload
def get_parameters(
    path: str,
    transform: None = None,
    recursive: bool = True,
    decrypt: Optional[bool] = None,
    force_fetch: bool = False,
    max_age: Optional[int] = None,
    raise_on_transform_error: bool = False,
    **sdk_options,
) -> Dict[str, str]: ...


@overload
def get_parameters(
    path: str,
    transform: Literal["json"],
    recursive: bool = True,
    decrypt: Optional[bool] = None,
    force_fetch: bool = False,
    max_age: Optional[int] = None,
    raise_on_transform_error: bool = False,
    **sdk_options,
) -> Dict[str, dict]: ...


@overload
def get_parameters(
    path: str,
    transform: Literal["binary"],
    recursive: bool = True,
    decrypt: Optional[bool] = None,
    force_fetch: bool = False,
    max_age: Optional[int] = None,
    raise_on_transform_error: bool = False,
    **sdk_options,
) -> Dict[str, bytes]: ...


@overload
def get_parameters(
    path: str,
    transform: Literal["auto"],
    recursive: bool = True,
    decrypt: Optional[bool] = None,
    force_fetch: bool = False,
    max_age: Optional[int] = None,
    raise_on_transform_error: bool = False,
    **sdk_options,
) -> Union[Dict[str, bytes], Dict[str, dict], Dict[str, str]]: ...


def get_parameters(
    path: str,
    transform: TransformOptions = None,
    recursive: bool = True,
    decrypt: Optional[bool] = None,
    force_fetch: bool = False,
    max_age: Optional[int] = None,
    raise_on_transform_error: bool = False,
    **sdk_options,
) -> Union[Dict[str, str], Dict[str, dict], Dict[str, bytes]]:
    """
    Retrieve multiple parameter values from AWS Systems Manager (SSM) Parameter Store

    For readability, we strip the path prefix name in the response.

    Parameters
    ----------
    path: str
        Path to retrieve the parameters
    transform: str, optional
        Transforms the content from a JSON object ('json') or base64 binary string ('binary')
    recursive: bool, optional
        If this should retrieve the parameter values recursively or not, defaults to True
    decrypt: bool, optional
        If the parameter values should be decrypted
    force_fetch: bool, optional
        Force update even before a cached item has expired, defaults to False
    max_age: int, optional
        Maximum age of the cached value
    raise_on_transform_error: bool, optional
        Raises an exception if any transform fails, otherwise this will
        return a None value for each transform that failed
    sdk_options: dict, optional
        Dictionary of options that will be passed to the Parameter Store get_parameters_by_path API call

    Raises
    ------
    GetParameterError
        When the parameter provider fails to retrieve parameter values for
        a given path.
    TransformParameterError
        When the parameter provider fails to transform a parameter value.

    Example
    -------
    **Retrieves parameter values from Systems Manager Parameter Store**

        >>> from aws_lambda_powertools.utilities.parameters import get_parameter
        >>>
        >>> values = get_parameters("/my/path/prefix")
        >>>
        >>> for key, value in values.items():
        ...     print(key, value)
        config              Parameter value (/my/path/prefix/config)
        webhook/config      Parameter value (/my/path/prefix/webhook/config)

    **Retrieves parameter values and decodes them using a Base64 decoder**

        >>> from aws_lambda_powertools.utilities.parameters import get_parameter
        >>>
        >>> values = get_parameters("/my/path/prefix", transform='binary')
    """

    # Only create the provider if this function is called at least once
    if "ssm" not in DEFAULT_PROVIDERS:
        DEFAULT_PROVIDERS["ssm"] = SSMProvider()

    # If max_age is not set, resolve it from the environment variable, defaulting to DEFAULT_MAX_AGE_SECS
    max_age = resolve_max_age(env=os.getenv(constants.PARAMETERS_MAX_AGE_ENV, DEFAULT_MAX_AGE_SECS), choice=max_age)

    # If decrypt is not set, resolve it from the environment variable, defaulting to False
    decrypt = resolve_truthy_env_var_choice(
        env=os.getenv(constants.PARAMETERS_SSM_DECRYPT_ENV, "false"),
        choice=decrypt,
    )

    return DEFAULT_PROVIDERS["ssm"].get_multiple(
        path=path,
        max_age=max_age,
        transform=transform,
        raise_on_transform_error=raise_on_transform_error,
        force_fetch=force_fetch,
        recursive=recursive,
        decrypt=decrypt,
        **sdk_options,
    )


def set_parameter(
    name: str,
    value: str,
    *,  # force keyword arguments
    overwrite: bool = False,
    description: str = "",
    parameter_type: SSM_PARAMETER_TYPES = "String",
    tier: SSM_PARAMETER_TIER = "Standard",
    kms_key_id: str | None = None,
    **sdk_options,
) -> PutParameterResultTypeDef:
    """
    Sets a parameter in AWS Systems Manager Parameter Store.

    Parameters
    ----------
    name: str
        The fully qualified name includes the complete hierarchy of the parameter name and name.
    value: str
        The parameter value
    overwrite: bool, optional
        If the parameter value should be overwritten, False by default
    description: str, optional
        The description of the parameter
    parameter_type: str, optional
        Type of the parameter.  Allowed values are String, StringList, and SecureString
    tier: str, optional
        The parameter tier to use. Allowed values are Standard, Advanced, and Intelligent-Tiering
    kms_key_id: str, optional
        The KMS key id to use to encrypt the parameter
    sdk_options: dict, optional
        Dictionary of options that will be passed to the Parameter Store get_parameter API call

    Raises
    ------
    SetParameterError
        When attempting to set a parameter fails.

    URLs:
    -------
        https://boto3.amazonaws.com/v1/documentation/api/latest/reference/services/ssm/client/put_parameter.html

    Example
    -------
    **Sets a parameter value from Systems Manager Parameter Store**

        >>> from aws_lambda_powertools.utilities import parameters
        >>>
        >>> response = parameters.set_parameter(name="/my/example/parameter", value="More Powertools")
        >>>
        >>> print(response)
        123

    Returns
    -------
    PutParameterResultTypeDef
        The dict returned by boto3.
    """

    # Only create the provider if this function is called at least once
    if "ssm" not in DEFAULT_PROVIDERS:
        DEFAULT_PROVIDERS["ssm"] = SSMProvider()

    return DEFAULT_PROVIDERS["ssm"].set(
        name,
        value,
        parameter_type=parameter_type,
        overwrite=overwrite,
        tier=tier,
        description=description,
        kms_key_id=kms_key_id,
        **sdk_options,
    )


@overload
def get_parameters_by_name(
    parameters: Dict[str, Dict],
    transform: None = None,
    decrypt: Optional[bool] = None,
    max_age: Optional[int] = None,
    raise_on_error: bool = True,
) -> Dict[str, str]: ...


@overload
def get_parameters_by_name(
    parameters: Dict[str, Dict],
    transform: Literal["binary"],
    decrypt: Optional[bool] = None,
    max_age: Optional[int] = None,
    raise_on_error: bool = True,
) -> Dict[str, bytes]: ...


@overload
def get_parameters_by_name(
    parameters: Dict[str, Dict],
    transform: Literal["json"],
    decrypt: Optional[bool] = None,
    max_age: Optional[int] = None,
    raise_on_error: bool = True,
) -> Dict[str, Dict[str, Any]]: ...


@overload
def get_parameters_by_name(
    parameters: Dict[str, Dict],
    transform: Literal["auto"],
    decrypt: Optional[bool] = None,
    max_age: Optional[int] = None,
    raise_on_error: bool = True,
) -> Union[Dict[str, str], Dict[str, dict]]: ...


def get_parameters_by_name(
    parameters: Dict[str, Any],
    transform: TransformOptions = None,
    decrypt: Optional[bool] = None,
    max_age: Optional[int] = None,
    raise_on_error: bool = True,
) -> Union[Dict[str, str], Dict[str, bytes], Dict[str, dict]]:
    """
    Retrieve multiple parameter values by name from AWS Systems Manager (SSM) Parameter Store

    Parameters
    ----------
    parameters: List[Dict[str, Dict]]
        List of parameter names, and any optional overrides
    transform: str, optional
        Transforms the content from a JSON object ('json') or base64 binary string ('binary')
    decrypt: bool, optional
        If the parameter values should be decrypted
    max_age: int, optional
        Maximum age of the cached value
    raise_on_error: bool, optional
        Whether to fail-fast or fail gracefully by including "_errors" key in the response, by default True

    Example
    -------

    **Retrieves multiple parameters from distinct paths from Systems Manager Parameter Store**

        from aws_lambda_powertools.utilities.parameters import get_parameters_by_name

        params = {
            "/param": {},
            "/json": {"transform": "json"},
            "/binary": {"transform": "binary"},
            "/no_cache": {"max_age": 0},
            "/api_key": {"decrypt": True},
        }

        values = get_parameters_by_name(parameters=params)
        for param_name, value in values.items():
            print(f"{param_name}: {value}")

        # "/param": value
        # "/json": value
        # "/binary": value
        # "/no_cache": value
        # "/api_key": value

    Raises
    ------
    GetParameterError
        When the parameter provider fails to retrieve a parameter value for
        a given name.
    """

    # NOTE: Decided against using multi-thread due to single-thread outperforming in 128M and 1G + timeout risk
    # see: https://github.com/aws-powertools/powertools-lambda-python/issues/1040#issuecomment-1299954613

    # If max_age is not set, resolve it from the environment variable, defaulting to DEFAULT_MAX_AGE_SECS
    max_age = resolve_max_age(env=os.getenv(constants.PARAMETERS_MAX_AGE_ENV, DEFAULT_MAX_AGE_SECS), choice=max_age)

    # If decrypt is not set, resolve it from the environment variable, defaulting to False
    decrypt = resolve_truthy_env_var_choice(
        env=os.getenv(constants.PARAMETERS_SSM_DECRYPT_ENV, "false"),
        choice=decrypt,
    )

    # Only create the provider if this function is called at least once
    if "ssm" not in DEFAULT_PROVIDERS:
        DEFAULT_PROVIDERS["ssm"] = SSMProvider()

    return DEFAULT_PROVIDERS["ssm"].get_parameters_by_name(
        parameters=parameters,
        max_age=max_age,
        transform=transform,
        decrypt=decrypt,
        raise_on_error=raise_on_error,
    )<|MERGE_RESOLUTION|>--- conflicted
+++ resolved
@@ -6,12 +6,8 @@
 
 import logging
 import os
-<<<<<<< HEAD
+import warnings
 from typing import TYPE_CHECKING, Any, Dict, List, Literal, Optional, Tuple, Union, overload
-=======
-import warnings
-from typing import TYPE_CHECKING, Any, Dict, List, Optional, Tuple, Union, overload
->>>>>>> 08f2b533
 
 import boto3
 from botocore.config import Config
