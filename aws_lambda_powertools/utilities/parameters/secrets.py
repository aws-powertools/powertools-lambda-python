"""
AWS Secrets Manager parameter retrieval and caching utility
"""
from __future__ import annotations

<<<<<<< HEAD
import json
=======
>>>>>>> 8704337b
import os
from typing import TYPE_CHECKING, Any, Dict, Optional, Union

import boto3
from botocore.config import Config
from botocore.exceptions import ClientError

if TYPE_CHECKING:
    from mypy_boto3_secretsmanager import SecretsManagerClient

from aws_lambda_powertools.shared import constants
from aws_lambda_powertools.shared.functions import resolve_max_age

from .base import DEFAULT_MAX_AGE_SECS, DEFAULT_PROVIDERS, BaseProvider
from .exceptions import SetParameterError


class SecretsProvider(BaseProvider):
    """
    AWS Secrets Manager Parameter Provider

    Parameters
    ----------
    config: botocore.config.Config, optional
        Botocore configuration to pass during client initialization
    boto3_session : boto3.session.Session, optional
            Boto3 session to create a boto3_client from
    boto3_client: SecretsManagerClient, optional
            Boto3 SecretsManager Client to use, boto3_session will be ignored if both are provided

    Example
    -------
    **Retrieves a parameter value from Secrets Manager**

        >>> from aws_lambda_powertools.utilities.parameters import SecretsProvider
        >>> secrets_provider = SecretsProvider()
        >>>
        >>> value = secrets_provider.get("my-parameter")
        >>>
        >>> print(value)
        My parameter value

    **Retrieves a parameter value from Secrets Manager in another AWS region**

        >>> from botocore.config import Config
        >>> from aws_lambda_powertools.utilities.parameters import SecretsProvider
        >>>
        >>> config = Config(region_name="us-west-1")
        >>> secrets_provider = SecretsProvider(config=config)
        >>>
        >>> value = secrets_provider.get("my-parameter")
        >>>
        >>> print(value)
        My parameter value

    **Retrieves a parameter value from Secrets Manager passing options to the SDK call**

        >>> from aws_lambda_powertools.utilities.parameters import SecretsProvider
        >>> secrets_provider = SecretsProvider()
        >>>
        >>> value = secrets_provider.get("my-parameter", VersionId="f658cac0-98a5-41d9-b993-8a76a7799194")
        >>>
        >>> print(value)
        My parameter value
    """

    client: Any = None

    def __init__(
        self,
        config: Optional[Config] = None,
        boto3_session: Optional[boto3.session.Session] = None,
        boto3_client: Optional["SecretsManagerClient"] = None,
    ):
        """
        Initialize the Secrets Manager client
        """

        super().__init__()

        self.client: "SecretsManagerClient" = self._build_boto3_client(
            service_name="secretsmanager",
            client=boto3_client,
            session=boto3_session,
            config=config,
        )

    def _get(self, name: str, **sdk_options) -> str:
        """
        Retrieve a parameter value from AWS Systems Manager Parameter Store

        Parameters
        ----------
        name: str
            Name of the parameter
        sdk_options: dict, optional
            Dictionary of options that will be passed to the Secrets Manager get_secret_value API call
        """

        # Explicit arguments will take precedence over keyword arguments
        sdk_options["SecretId"] = name

        secret_value = self.client.get_secret_value(**sdk_options)

        if "SecretString" in secret_value:
            return secret_value["SecretString"]

        return secret_value["SecretBinary"]

    def _get_multiple(self, path: str, **sdk_options) -> Dict[str, str]:
        """
        Retrieving multiple parameter values is not supported with AWS Secrets Manager
        """
        raise NotImplementedError()

    def _set(
        self,
        name: str,
        value: Union[str, dict, bytes],
        *,  # force keyword arguments
        client_request_token: Optional[str] = None,
        version_stages: Optional[list[str]] = None,
        **sdk_options,
    ) -> str:
        """
        Modifies the details of a secret, including metadata and the secret value.

        Parameters
        ----------
        name: str
            The ARN or name of the secret to add a new version to.
        value: str or bytes
            Specifies text data that you want to encrypt and store in this new version of the secret.
        client_request_token: str, optional
            This value helps ensure idempotency. Recommended that you generate
            a UUID-type value to ensure uniqueness within the specified secret.
            This value becomes the VersionId of the new version. This field is
            autopopulated if not provided.
        version_stages: list[str], optional
            Specifies a list of staging labels that are attached to this version of the secret.
        sdk_options: dict, optional
            Dictionary of options that will be passed to the Secrets Manager update_secret API call

        Returns:
        -------
            Version ID of the newly created version of the secret.

        URLs:
        -------
            https://boto3.amazonaws.com/v1/documentation/api/latest/reference/services/secretsmanager/client/put_secret_value.html
        """

        sdk_options["SecretId"] = name

        if isinstance(value, dict):
            value = json.dumps(value)

        if isinstance(value, bytes):
            sdk_options["SecretBinary"] = value
        else:
            sdk_options["SecretString"] = value

        if version_stages:
            sdk_options["VersionStages"] = version_stages
        if client_request_token:
            sdk_options["ClientRequestToken"] = client_request_token

        try:
            value = self.client.put_secret_value(**sdk_options)
            return value["VersionId"]
        except ClientError as exc:
            if exc.response["Error"]["Code"] != "ResourceNotFoundException":
                raise SetParameterError(str(exc)) from exc


def get_secret(
    name: str,
    transform: Optional[str] = None,
    force_fetch: bool = False,
    max_age: Optional[int] = None,
    **sdk_options,
) -> Union[str, dict, bytes]:
    """
    Retrieve a parameter value from AWS Secrets Manager

    Parameters
    ----------
    name: str
        Name of the parameter
    transform: str, optional
        Transforms the content from a JSON object ('json') or base64 binary string ('binary')
    force_fetch: bool, optional
        Force update even before a cached item has expired, defaults to False
    max_age: int, optional
        Maximum age of the cached value
    sdk_options: dict, optional
        Dictionary of options that will be passed to the get_secret_value call

    Raises
    ------
    GetParameterError
        When the parameter provider fails to retrieve a parameter value for
        a given name.
    TransformParameterError
        When the parameter provider fails to transform a parameter value.

    Example
    -------
    **Retrieves a secret***

        >>> from aws_lambda_powertools.utilities.parameters import get_secret
        >>>
        >>> get_secret("my-secret")

    **Retrieves a secret and transforms using a JSON deserializer***

        >>> from aws_lambda_powertools.utilities.parameters import get_secret
        >>>
        >>> get_secret("my-secret", transform="json")

    **Retrieves a secret and passes custom arguments to the SDK**

        >>> from aws_lambda_powertools.utilities.parameters import get_secret
        >>>
        >>> get_secret("my-secret", VersionId="f658cac0-98a5-41d9-b993-8a76a7799194")
    """

    # If max_age is not set, resolve it from the environment variable, defaulting to DEFAULT_MAX_AGE_SECS
    max_age = resolve_max_age(env=os.getenv(constants.PARAMETERS_MAX_AGE_ENV, DEFAULT_MAX_AGE_SECS), choice=max_age)

    # Only create the provider if this function is called at least once
    if "secrets" not in DEFAULT_PROVIDERS:
        DEFAULT_PROVIDERS["secrets"] = SecretsProvider()

    return DEFAULT_PROVIDERS["secrets"].get(
        name,
        max_age=max_age,
        transform=transform,
        force_fetch=force_fetch,
        **sdk_options,
    )


def set_secret(
    name: str,
    value: Union[str, bytes],
    *,  # force keyword arguments
    client_request_token: Optional[str] = None,
    version_stages: Optional[list[str]] = None,
    **sdk_options,
) -> str:
    """
    Retrieve a parameter value from AWS Secrets Manager

    Parameters
    ----------
    name: str
        Name of the parameter
    value: str or bytes
        Secret value to set
    client_request_token: str, optional
        This value helps ensure idempotency. Recommended that you generate
        a UUID-type value to ensure uniqueness within the specified secret.
        This value becomes the VersionId of the new version. This field is
        autopopulated if not provided.
    version_stages: list[str], optional
        A list of staging labels that are attached to this version of the secret.
    sdk_options: dict, optional
        Dictionary of options that will be passed to the get_secret_value call

    Raises
    ------
    SetParameterError
        When the secrets provider fails to set a secret value or secret binary for
        a given name.

    Returns:
    -------
        Version ID of the newly created version of the secret.

    URLs:
    -------
        https://boto3.amazonaws.com/v1/documentation/api/latest/reference/services/secretsmanager/client/put_secret_value.html

    Example
    -------
    **Sets a secret***

        >>> from aws_lambda_powertools.utilities import parameters
        >>>
        >>> parameters.set_secret(name="llamas-are-awesome", value="supers3cr3tllam@passw0rd")

    **Sets a secret and includes an client_request_token**

        >>> from aws_lambda_powertools.utilities import parameters
        >>>
        >>> parameters.set_secret(
                name="my-secret",
                value='{"password": "supers3cr3tllam@passw0rd"}',
                client_request_token="61f2af5f-5f75-44b1-a29f-0cc37af55b11"
            )
    """

    # Only create the provider if this function is called at least once
    if "secrets" not in DEFAULT_PROVIDERS:
        DEFAULT_PROVIDERS["secrets"] = SecretsProvider()

    return DEFAULT_PROVIDERS["secrets"]._set(
        name=name,
        value=value,
        client_request_token=client_request_token,
        version_stages=version_stages,
        **sdk_options,
    )<|MERGE_RESOLUTION|>--- conflicted
+++ resolved
@@ -1,12 +1,10 @@
 """
 AWS Secrets Manager parameter retrieval and caching utility
 """
+
 from __future__ import annotations
 
-<<<<<<< HEAD
 import json
-=======
->>>>>>> 8704337b
 import os
 from typing import TYPE_CHECKING, Any, Dict, Optional, Union
 
