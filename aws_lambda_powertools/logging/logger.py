import functools
import inspect
import io
import logging
import os
import random
import sys
<<<<<<< HEAD
from typing import IO, Any, Callable, Iterable, Optional, TypeVar, Union, overload
=======
import traceback
from typing import (
    IO,
    TYPE_CHECKING,
    Any,
    Callable,
    Dict,
    Iterable,
    List,
    Mapping,
    Optional,
    TypeVar,
    Union,
)
>>>>>>> 9f3d7484

import jmespath

from ..shared import constants
from ..shared.functions import resolve_env_var_choice, resolve_truthy_env_var_choice
from ..shared.types import AnyCallableT
from .exceptions import InvalidLoggerSamplingRateError
from .filters import SuppressFilter
from .formatter import (
    RESERVED_FORMATTER_CUSTOM_KEYS,
    BasePowertoolsFormatter,
    LambdaPowertoolsFormatter,
)
from .lambda_context import build_lambda_context_model

logger = logging.getLogger(__name__)

is_cold_start = True

PowertoolsFormatter = TypeVar("PowertoolsFormatter", bound=BasePowertoolsFormatter)


def _is_cold_start() -> bool:
    """Verifies whether is cold start

    Returns
    -------
    bool
        cold start bool value
    """
    cold_start = False

    global is_cold_start
    if is_cold_start:
        cold_start = is_cold_start
        is_cold_start = False

    return cold_start


# PyCharm does not support autocomplete via getattr
# so we need to return to subclassing removed in #97
# All methods/properties continue to be proxied to inner logger
# https://github.com/awslabs/aws-lambda-powertools-python/issues/107
# noinspection PyRedeclaration
class Logger(logging.Logger):  # lgtm [py/missing-call-to-init]
    """Creates and setups a logger to format statements in JSON.

    Includes service name and any additional key=value into logs
    It also accepts both service name or level explicitly via env vars

    Environment variables
    ---------------------
    POWERTOOLS_SERVICE_NAME : str
        service name
    LOG_LEVEL: str
        logging level (e.g. INFO, DEBUG)
    POWERTOOLS_LOGGER_SAMPLE_RATE: float
        sampling rate ranging from 0 to 1, 1 being 100% sampling

    Parameters
    ----------
    service : str, optional
        service name to be appended in logs, by default "service_undefined"
    level : str, int optional
        logging.level, by default "INFO"
    child: bool, optional
        create a child Logger named <service>.<caller_file_name>, False by default
    sample_rate: float, optional
        sample rate for debug calls within execution context defaults to 0.0
    stream: sys.stdout, optional
        valid output for a logging stream, by default sys.stdout
    logger_formatter: PowertoolsFormatter, optional
        custom logging formatter that implements PowertoolsFormatter
    logger_handler: logging.Handler, optional
        custom logging handler e.g. logging.FileHandler("file.log")

    Parameters propagated to LambdaPowertoolsFormatter
    --------------------------------------------------
    datefmt: str, optional
        String directives (strftime) to format log timestamp using `time`, by default it uses 2021-05-03 11:47:12,494+0200. # noqa: E501
    use_datetime_directive: bool, optional
        Interpret `datefmt` as a format string for `datetime.datetime.strftime`, rather than
        `time.strftime`.

        See https://docs.python.org/3/library/datetime.html#strftime-strptime-behavior . This
        also supports a custom %F directive for milliseconds.
    use_rfc3339: bool, optional
        Whether to use a popular date format that complies with both RFC3339 and ISO8601.
        e.g., 2022-10-27T16:27:43.738+02:00.
    json_serializer : Callable, optional
        function to serialize `obj` to a JSON formatted `str`, by default json.dumps
    json_deserializer : Callable, optional
        function to deserialize `str`, `bytes`, bytearray` containing a JSON document to a Python `obj`,
        by default json.loads
    json_default : Callable, optional
        function to coerce unserializable values, by default `str()`

        Only used when no custom formatter is set
    utc : bool, optional
        set logging timestamp to UTC, by default False to continue to use local time as per stdlib
    log_record_order : list, optional
        set order of log keys when logging, by default ["level", "location", "message", "timestamp"]

    Example
    -------
    **Setups structured logging in JSON for Lambda functions with explicit service name**

        >>> from aws_lambda_powertools import Logger
        >>> logger = Logger(service="payment")
        >>>
        >>> def handler(event, context):
                logger.info("Hello")

    **Setups structured logging in JSON for Lambda functions using env vars**

        $ export POWERTOOLS_SERVICE_NAME="payment"
        $ export POWERTOOLS_LOGGER_SAMPLE_RATE=0.01 # 1% debug sampling
        >>> from aws_lambda_powertools import Logger
        >>> logger = Logger()
        >>>
        >>> def handler(event, context):
                logger.info("Hello")

    **Append payment_id to previously setup logger**

        >>> from aws_lambda_powertools import Logger
        >>> logger = Logger(service="payment")
        >>>
        >>> def handler(event, context):
                logger.append_keys(payment_id=event["payment_id"])
                logger.info("Hello")

    **Create child Logger using logging inheritance via child param**

        >>> # app.py
        >>> import another_file
        >>> from aws_lambda_powertools import Logger
        >>> logger = Logger(service="payment")
        >>>
        >>> # another_file.py
        >>> from aws_lambda_powertools import Logger
        >>> logger = Logger(service="payment", child=True)

    **Logging in UTC timezone**

        >>> # app.py
        >>> import logging
        >>> from aws_lambda_powertools import Logger
        >>>
        >>> logger = Logger(service="payment", utc=True)

    **Brings message as the first key in log statements**

        >>> # app.py
        >>> import logging
        >>> from aws_lambda_powertools import Logger
        >>>
        >>> logger = Logger(service="payment", log_record_order=["message"])

    **Logging to a file instead of standard output for testing**

        >>> # app.py
        >>> import logging
        >>> from aws_lambda_powertools import Logger
        >>>
        >>> logger = Logger(service="payment", logger_handler=logging.FileHandler("log.json"))

    Raises
    ------
    InvalidLoggerSamplingRateError
        When sampling rate provided is not a float
    """

    def __init__(
        self,
        service: Optional[str] = None,
        level: Union[str, int, None] = None,
        child: bool = False,
        sampling_rate: Optional[float] = None,
        stream: Optional[IO[str]] = None,
        logger_formatter: Optional[PowertoolsFormatter] = None,
        logger_handler: Optional[logging.Handler] = None,
        json_serializer: Optional[Callable[[Dict], str]] = None,
        json_deserializer: Optional[Callable[[Union[Dict, str, bool, int, float]], str]] = None,
        json_default: Optional[Callable[[Any], Any]] = None,
        datefmt: Optional[str] = None,
        use_datetime_directive: bool = False,
        log_record_order: Optional[List[str]] = None,
        utc: bool = False,
        use_rfc3339: bool = False,
        **kwargs,
    ):
        self.service = resolve_env_var_choice(
            choice=service, env=os.getenv(constants.SERVICE_NAME_ENV, "service_undefined")
        )
        self.sampling_rate = resolve_env_var_choice(
            choice=sampling_rate, env=os.getenv(constants.LOGGER_LOG_SAMPLING_RATE)
        )
        self.child = child
        self.logger_formatter = logger_formatter
        self.logger_handler = logger_handler or logging.StreamHandler(stream)
        self.log_level = self._get_log_level(level)
        self._is_deduplication_disabled = resolve_truthy_env_var_choice(
            env=os.getenv(constants.LOGGER_LOG_DEDUPLICATION_ENV, "false")
        )
        self._default_log_keys = {"service": self.service, "sampling_rate": self.sampling_rate}
        self._logger = self._get_logger()

        # NOTE: This is primarily to improve UX, so IDEs can autocomplete LambdaPowertoolsFormatter options
        # previously, we masked all of them as kwargs thus limiting feature discovery
        formatter_options = {
            "json_serializer": json_serializer,
            "json_deserializer": json_deserializer,
            "json_default": json_default,
            "datefmt": datefmt,
            "use_datetime_directive": use_datetime_directive,
            "log_record_order": log_record_order,
            "utc": utc,
            "use_rfc3339": use_rfc3339,
        }

        self._init_logger(formatter_options=formatter_options, **kwargs)

    # Prevent __getattr__ from shielding unknown attribute errors in type checkers
    # https://github.com/awslabs/aws-lambda-powertools-python/issues/1660
    if not TYPE_CHECKING:

        def __getattr__(self, name):
            # Proxy attributes not found to actual logger to support backward compatibility
            # https://github.com/awslabs/aws-lambda-powertools-python/issues/97
            return getattr(self._logger, name)

    def _get_logger(self):
        """Returns a Logger named {self.service}, or {self.service.filename} for child loggers"""
        logger_name = self.service
        if self.child:
            logger_name = f"{self.service}.{self._get_caller_filename()}"

        return logging.getLogger(logger_name)

    def _init_logger(self, formatter_options: Optional[Dict] = None, **kwargs):
        """Configures new logger"""

        # Skip configuration if it's a child logger or a pre-configured logger
        # to prevent the following:
        #   a) multiple handlers being attached
        #   b) different sampling mechanisms
        #   c) multiple messages from being logged as handlers can be duplicated
        is_logger_preconfigured = getattr(self._logger, "init", False)
        if self.child or is_logger_preconfigured:
            return

        self._configure_sampling()
        self._logger.setLevel(self.log_level)
        self._logger.addHandler(self.logger_handler)
        self.structure_logs(formatter_options=formatter_options, **kwargs)

        # Maintenance: We can drop this upon Py3.7 EOL. It's a backport for "location" key to work
        self._logger.findCaller = self.findCaller

        # Pytest Live Log feature duplicates log records for colored output
        # but we explicitly add a filter for log deduplication.
        # This flag disables this protection when you explicit want logs to be duplicated (#262)
        if not self._is_deduplication_disabled:
            logger.debug("Adding filter in root logger to suppress child logger records to bubble up")
            for handler in logging.root.handlers:
                # It'll add a filter to suppress any child logger from self.service
                # Example: `Logger(service="order")`, where service is Order
                # It'll reject all loggers starting with `order` e.g. order.checkout, order.shared
                handler.addFilter(SuppressFilter(self.service))

        # as per bug in #249, we should not be pre-configuring an existing logger
        # therefore we set a custom attribute in the Logger that will be returned
        # std logging will return the same Logger with our attribute if name is reused
        logger.debug(f"Marking logger {self.service} as preconfigured")
        self._logger.init = True

    def _configure_sampling(self):
        """Dynamically set log level based on sampling rate

        Raises
        ------
        InvalidLoggerSamplingRateError
            When sampling rate provided is not a float
        """
        try:
            if self.sampling_rate and random.random() <= float(self.sampling_rate):
                logger.debug("Setting log level to Debug due to sampling rate")
                self.log_level = logging.DEBUG
        except ValueError:
            raise InvalidLoggerSamplingRateError(
                f"Expected a float value ranging 0 to 1, but received {self.sampling_rate} instead."
                f"Please review POWERTOOLS_LOGGER_SAMPLE_RATE environment variable."
            )

    @overload
    def inject_lambda_context(
        self,
        lambda_handler: AnyCallableT,
        log_event: Optional[bool] = None,
        correlation_id_path: Optional[str] = None,
        clear_state: Optional[bool] = False,
    ) -> AnyCallableT:
        ...

    @overload
    def inject_lambda_context(
        self,
        lambda_handler: None = None,
        log_event: Optional[bool] = None,
        correlation_id_path: Optional[str] = None,
        clear_state: Optional[bool] = False,
    ) -> Callable[[AnyCallableT], AnyCallableT]:
        ...

    def inject_lambda_context(
        self,
        lambda_handler: Optional[AnyCallableT] = None,
        log_event: Optional[bool] = None,
        correlation_id_path: Optional[str] = None,
        clear_state: Optional[bool] = False,
    ) -> Any:
        """Decorator to capture Lambda contextual info and inject into logger

        Parameters
        ----------
        clear_state : bool, optional
            Instructs logger to remove any custom keys previously added
        lambda_handler : Callable
            Method to inject the lambda context
        log_event : bool, optional
            Instructs logger to log Lambda Event, by default False
        correlation_id_path: str, optional
            Optional JMESPath for the correlation_id

        Environment variables
        ---------------------
        POWERTOOLS_LOGGER_LOG_EVENT : str
            instruct logger to log Lambda Event (e.g. `"true", "True", "TRUE"`)

        Example
        -------
        **Captures Lambda contextual runtime info (e.g memory, arn, req_id)**

            from aws_lambda_powertools import Logger

            logger = Logger(service="payment")

            @logger.inject_lambda_context
            def handler(event, context):
                logger.info("Hello")

        **Captures Lambda contextual runtime info and logs incoming request**

            from aws_lambda_powertools import Logger

            logger = Logger(service="payment")

            @logger.inject_lambda_context(log_event=True)
            def handler(event, context):
                logger.info("Hello")

        Returns
        -------
        decorate : Callable
            Decorated lambda handler
        """

        # If handler is None we've been called with parameters
        # Return a partial function with args filled
        if lambda_handler is None:
            logger.debug("Decorator called with parameters")
            return functools.partial(
                self.inject_lambda_context,
                log_event=log_event,
                correlation_id_path=correlation_id_path,
                clear_state=clear_state,
            )

        log_event = resolve_truthy_env_var_choice(
            env=os.getenv(constants.LOGGER_LOG_EVENT_ENV, "false"), choice=log_event
        )

        @functools.wraps(lambda_handler)
        def decorate(event, context, *args, **kwargs):
            lambda_context = build_lambda_context_model(context)
            cold_start = _is_cold_start()

            if clear_state:
                self.structure_logs(cold_start=cold_start, **lambda_context.__dict__)
            else:
                self.append_keys(cold_start=cold_start, **lambda_context.__dict__)

            if correlation_id_path:
                self.set_correlation_id(jmespath.search(correlation_id_path, event))

            if log_event:
                logger.debug("Event received")
                self.info(getattr(event, "raw_event", event))

            return lambda_handler(event, context, *args, **kwargs)

        return decorate

    def info(
        self,
        msg: object,
        *args,
        exc_info=None,
        stack_info: bool = False,
        stacklevel: int = 2,
        extra: Optional[Mapping[str, object]] = None,
        **kwargs,
    ):
        extra = extra or {}
        extra = {**extra, **kwargs}

        # Maintenance: We can drop this upon Py3.7 EOL. It's a backport for "location" key to work
        if sys.version_info < (3, 8):  # pragma: no cover
            return self._logger.info(msg, *args, exc_info=exc_info, stack_info=stack_info, extra=extra)
        return self._logger.info(
            msg, *args, exc_info=exc_info, stack_info=stack_info, stacklevel=stacklevel, extra=extra
        )

    def error(
        self,
        msg: object,
        *args,
        exc_info=None,
        stack_info: bool = False,
        stacklevel: int = 2,
        extra: Optional[Mapping[str, object]] = None,
        **kwargs,
    ):
        extra = extra or {}
        extra = {**extra, **kwargs}

        # Maintenance: We can drop this upon Py3.7 EOL. It's a backport for "location" key to work
        if sys.version_info < (3, 8):  # pragma: no cover
            return self._logger.error(msg, *args, exc_info=exc_info, stack_info=stack_info, extra=extra)
        return self._logger.error(
            msg, *args, exc_info=exc_info, stack_info=stack_info, stacklevel=stacklevel, extra=extra
        )

    def exception(
        self,
        msg: object,
        *args,
        exc_info=True,
        stack_info: bool = False,
        stacklevel: int = 2,
        extra: Optional[Mapping[str, object]] = None,
        **kwargs,
    ):
        extra = extra or {}
        extra = {**extra, **kwargs}

        # Maintenance: We can drop this upon Py3.7 EOL. It's a backport for "location" key to work
        if sys.version_info < (3, 8):  # pragma: no cover
            return self._logger.exception(msg, *args, exc_info=exc_info, stack_info=stack_info, extra=extra)
        return self._logger.exception(
            msg, *args, exc_info=exc_info, stack_info=stack_info, stacklevel=stacklevel, extra=extra
        )

    def critical(
        self,
        msg: object,
        *args,
        exc_info=None,
        stack_info: bool = False,
        stacklevel: int = 2,
        extra: Optional[Mapping[str, object]] = None,
        **kwargs,
    ):
        extra = extra or {}
        extra = {**extra, **kwargs}

        # Maintenance: We can drop this upon Py3.7 EOL. It's a backport for "location" key to work
        if sys.version_info < (3, 8):  # pragma: no cover
            return self._logger.critical(msg, *args, exc_info=exc_info, stack_info=stack_info, extra=extra)
        return self._logger.critical(
            msg, *args, exc_info=exc_info, stack_info=stack_info, stacklevel=stacklevel, extra=extra
        )

    def warning(
        self,
        msg: object,
        *args,
        exc_info=None,
        stack_info: bool = False,
        stacklevel: int = 2,
        extra: Optional[Mapping[str, object]] = None,
        **kwargs,
    ):
        extra = extra or {}
        extra = {**extra, **kwargs}

        # Maintenance: We can drop this upon Py3.7 EOL. It's a backport for "location" key to work
        if sys.version_info < (3, 8):  # pragma: no cover
            return self._logger.warning(msg, *args, exc_info=exc_info, stack_info=stack_info, extra=extra)
        return self._logger.warning(
            msg, *args, exc_info=exc_info, stack_info=stack_info, stacklevel=stacklevel, extra=extra
        )

    def debug(
        self,
        msg: object,
        *args,
        exc_info=None,
        stack_info: bool = False,
        stacklevel: int = 2,
        extra: Optional[Mapping[str, object]] = None,
        **kwargs,
    ):
        extra = extra or {}
        extra = {**extra, **kwargs}

        # Maintenance: We can drop this upon Py3.7 EOL. It's a backport for "location" key to work
        if sys.version_info < (3, 8):  # pragma: no cover
            return self._logger.debug(msg, *args, exc_info=exc_info, stack_info=stack_info, extra=extra)
        return self._logger.debug(
            msg, *args, exc_info=exc_info, stack_info=stack_info, stacklevel=stacklevel, extra=extra
        )

    def append_keys(self, **additional_keys):
        self.registered_formatter.append_keys(**additional_keys)

    def remove_keys(self, keys: Iterable[str]):
        self.registered_formatter.remove_keys(keys)

    @property
    def registered_handler(self) -> logging.Handler:
        """Convenience property to access logger handler"""
        handlers = self._logger.parent.handlers if self.child else self._logger.handlers
        return handlers[0]

    @property
    def registered_formatter(self) -> BasePowertoolsFormatter:
        """Convenience property to access logger formatter"""
        return self.registered_handler.formatter  # type: ignore

    def structure_logs(self, append: bool = False, formatter_options: Optional[Dict] = None, **keys):
        """Sets logging formatting to JSON.

        Optionally, it can append keyword arguments
        to an existing logger, so it is available across future log statements.

        Last keyword argument and value wins if duplicated.

        Parameters
        ----------
        append : bool, optional
            append keys provided to logger formatter, by default False
        formatter_options : dict, optional
            LambdaPowertoolsFormatter options to be propagated, by default {}
        """
        formatter_options = formatter_options or {}

        # There are 3 operational modes for this method
        ## 1. Register a Powertools Formatter for the first time
        ## 2. Append new keys to the current logger formatter; deprecated in favour of append_keys
        ## 3. Add new keys and discard existing to the registered formatter

        # Mode 1
        log_keys = {**self._default_log_keys, **keys}
        is_logger_preconfigured = getattr(self._logger, "init", False)
        if not is_logger_preconfigured:
            formatter = self.logger_formatter or LambdaPowertoolsFormatter(**formatter_options, **log_keys)  # type: ignore # noqa: E501
            self.registered_handler.setFormatter(formatter)

            # when using a custom Lambda Powertools Formatter
            # standard and custom keys that are not Powertools Formatter parameters should be appended
            # and custom keys that might happen to be Powertools Formatter parameters should be discarded
            # this prevents adding them as custom keys, for example, `json_default=<callable>`
            # see https://github.com/awslabs/aws-lambda-powertools-python/issues/1263
            custom_keys = {k: v for k, v in log_keys.items() if k not in RESERVED_FORMATTER_CUSTOM_KEYS}
            return self.registered_formatter.append_keys(**custom_keys)

        # Mode 2 (legacy)
        if append:
            # Maintenance: Add deprecation warning for major version
            return self.append_keys(**keys)

        # Mode 3
        self.registered_formatter.clear_state()
        self.registered_formatter.append_keys(**log_keys)

    def set_correlation_id(self, value: Optional[str]):
        """Sets the correlation_id in the logging json

        Parameters
        ----------
        value : str, optional
            Value for the correlation id. None will remove the correlation_id
        """
        self.append_keys(correlation_id=value)

    def get_correlation_id(self) -> Optional[str]:
        """Gets the correlation_id in the logging json

        Returns
        -------
        str, optional
            Value for the correlation id
        """
        if isinstance(self.registered_formatter, LambdaPowertoolsFormatter):
            return self.registered_formatter.log_format.get("correlation_id")
        return None

    @staticmethod
    def _get_log_level(level: Union[str, int, None]) -> Union[str, int]:
        """Returns preferred log level set by the customer in upper case"""
        if isinstance(level, int):
            return level

        log_level: Optional[str] = level or os.getenv("LOG_LEVEL")
        if log_level is None:
            return logging.INFO

        return log_level.upper()

    @staticmethod
    def _get_caller_filename():
        """Return caller filename by finding the caller frame"""
        # Current frame         => _get_logger()
        # Previous frame        => logger.py
        # Before previous frame => Caller
        frame = inspect.currentframe()
        caller_frame = frame.f_back.f_back.f_back
        return caller_frame.f_globals["__name__"]

    # Maintenance: We can drop this upon Py3.7 EOL. It's a backport for "location" key to work
    def findCaller(self, stack_info=False, stacklevel=2):  # pragma: no cover
        """
        Find the stack frame of the caller so that we can note the source
        file name, line number and function name.
        """
        f = logging.currentframe()  # noqa: VNE001
        # On some versions of IronPython, currentframe() returns None if
        # IronPython isn't run with -X:Frames.
        if f is None:
            return "(unknown file)", 0, "(unknown function)", None
        while stacklevel > 0:
            next_f = f.f_back
            if next_f is None:
                ## We've got options here.
                ## If we want to use the last (deepest) frame:
                break
                ## If we want to mimic the warnings module:
                # return ("sys", 1, "(unknown function)", None) # noqa: E800
                ## If we want to be pedantic:  # noqa: E800
                # raise ValueError("call stack is not deep enough") # noqa: E800
            f = next_f  # noqa: VNE001
            if not _is_internal_frame(f):
                stacklevel -= 1
        co = f.f_code
        sinfo = None
        if stack_info:
            with io.StringIO() as sio:
                sio.write("Stack (most recent call last):\n")
                traceback.print_stack(f, file=sio)
                sinfo = sio.getvalue()
                if sinfo[-1] == "\n":
                    sinfo = sinfo[:-1]
        return co.co_filename, f.f_lineno, co.co_name, sinfo


def set_package_logger(
    level: Union[str, int] = logging.DEBUG,
    stream: Optional[IO[str]] = None,
    formatter: Optional[logging.Formatter] = None,
):
    """Set an additional stream handler, formatter, and log level for aws_lambda_powertools package logger.

    **Package log by default is suppressed (NullHandler), this should only used for debugging.
    This is separate from application Logger class utility**

    Example
    -------
    **Enables debug logging for AWS Lambda Powertools package**

        >>> aws_lambda_powertools.logging.logger import set_package_logger
        >>> set_package_logger()

    Parameters
    ----------
    level: str, int
        log level, DEBUG by default
    stream: sys.stdout
        log stream, stdout by default
    formatter: logging.Formatter
        log formatter, "%(asctime)s %(name)s [%(levelname)s] %(message)s" by default
    """
    if formatter is None:
        formatter = logging.Formatter("%(asctime)s %(name)s [%(levelname)s] %(message)s")

    if stream is None:
        stream = sys.stdout

    logger = logging.getLogger("aws_lambda_powertools")
    logger.setLevel(level)
    handler = logging.StreamHandler(stream)
    handler.setFormatter(formatter)
    logger.addHandler(handler)


# Maintenance: We can drop this upon Py3.7 EOL. It's a backport for "location" key to work
# The following is based on warnings._is_internal_frame. It makes sure that
# frames of the import mechanism are skipped when logging at module level and
# using a stacklevel value greater than one.
def _is_internal_frame(frame):  # pragma: no cover
    """Signal whether the frame is a CPython or logging module internal."""
    filename = os.path.normcase(frame.f_code.co_filename)
    return filename == logging._srcfile or ("importlib" in filename and "_bootstrap" in filename)<|MERGE_RESOLUTION|>--- conflicted
+++ resolved
@@ -5,9 +5,6 @@
 import os
 import random
 import sys
-<<<<<<< HEAD
-from typing import IO, Any, Callable, Iterable, Optional, TypeVar, Union, overload
-=======
 import traceback
 from typing import (
     IO,
@@ -21,8 +18,8 @@
     Optional,
     TypeVar,
     Union,
+    overload,
 )
->>>>>>> 9f3d7484
 
 import jmespath
 
