--- conflicted
+++ resolved
@@ -12,17 +12,10 @@
 
 def copy_config_to_registered_loggers(
     source_logger: Logger,
-<<<<<<< HEAD
     log_level: int | str | None = None,
     ignore_log_level=False,
     exclude: set[str] | None = None,
     include: set[str] | None = None,
-=======
-    log_level: Optional[Union[int, str]] = None,
-    ignore_log_level=False,
-    exclude: Optional[Set[str]] = None,
-    include: Optional[Set[str]] = None,
->>>>>>> 2bfce2f6
 ) -> None:
     """Copies source Logger level and handler to all registered loggers for consistent formatting.
 
@@ -35,11 +28,7 @@
         Logging level to set to registered loggers, by default uses source_logger logging level
     ignore_log_level: bool
         Whether to not touch log levels for discovered loggers. log_level param is disregarded when this is set.
-<<<<<<< HEAD
     include : set[str] | None, optional
-=======
-    include : Optional[Set[str]], optional
->>>>>>> 2bfce2f6
         List of logger names to include, by default all registered loggers are included
     exclude : set[str] | None, optional
         List of logger names to exclude, by default None
@@ -87,16 +76,9 @@
 
 
 def _find_registered_loggers(
-<<<<<<< HEAD
-    source_logger: Logger,
     loggers: set[str],
     filter_func: Callable[[set[str]], list[logging.Logger]],
 ) -> list[logging.Logger]:
-=======
-    loggers: Set[str],
-    filter_func: Callable[[Set[str]], List[logging.Logger]],
-) -> List[logging.Logger]:
->>>>>>> 2bfce2f6
     """Filter root loggers based on provided parameters."""
     root_loggers = filter_func(loggers)
     LOGGER.debug(f"Filtered root loggers: {root_loggers}")
@@ -106,21 +88,13 @@
 def _configure_logger(
     source_logger: Logger,
     logger: logging.Logger,
-<<<<<<< HEAD
     level: int | str,
-=======
-    level: Union[int, str],
->>>>>>> 2bfce2f6
     ignore_log_level: bool = False,
 ) -> None:
     # customers may not want to copy the same log level from Logger to discovered loggers
     if not ignore_log_level:
         logger.setLevel(level)
-<<<<<<< HEAD
-        source_logger.debug(f"Logger {logger} reconfigured to use logging level {level}")
-=======
         LOGGER.debug(f"Logger {logger} reconfigured to use logging level {level}")
->>>>>>> 2bfce2f6
 
     logger.handlers = []
     logger.propagate = False  # ensure we don't propagate logs to existing loggers, #1073
