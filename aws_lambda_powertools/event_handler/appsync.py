import logging
from abc import ABC, abstractmethod
from typing import Any, Callable, Dict, List, Optional, Type, Union

from aws_lambda_powertools.utilities.data_classes import AppSyncResolverEvent
from aws_lambda_powertools.utilities.typing import LambdaContext

logger = logging.getLogger(__name__)


class RouterContext:
    def __init__(self):
        self._context = {}

    @property
    def context(self) -> Dict[str, Any]:
        return self._context

    @context.setter
    def context(self, additional_context: Dict[str, Any]) -> None:
        """Append key=value data as routing context"""
        self._context.update(**additional_context)

    @context.deleter
    def context(self):
        """Resets routing context"""
        self._context.clear()


class BaseResolverRegistry(ABC):
    @property
    @abstractmethod
    def resolvers(self) -> Dict[str, Dict[str, Any]]:
        ...

    @resolvers.setter
    @abstractmethod
    def resolvers(self, resolvers: dict) -> None:
        ...

    @abstractmethod
    def resolver(self, type_name: str = "*", field_name: Optional[str] = None) -> Callable:
        ...

    @abstractmethod
    def find_resolver(self, type_name: str, field_name: str) -> Callable:
        ...


class BasePublic(ABC):
    @abstractmethod
    def resolver(self, type_name: str = "*", field_name: Optional[str] = None) -> Callable:
        ...

    @abstractmethod
    def batch_resolver(self, type_name: str = "*", field_name: Optional[str] = None) -> Callable:
        ...

    @abstractmethod
    def append_context(self, **additional_context) -> None:
        ...


class ResolverRegistry(BaseResolverRegistry):
    def __init__(self):
        self._resolvers: Dict[str, Dict[str, Any]] = {}

    @property
    def resolvers(self) -> Dict[str, Dict[str, Any]]:
        return self._resolvers

    @resolvers.setter
    def resolvers(self, resolvers: dict) -> None:
        self._resolvers.update(resolvers)

    def resolver(self, type_name: str = "*", field_name: Optional[str] = None):
        """Registers the resolver for field_name

        Parameters
        ----------
        type_name : str
            Type name
        field_name : str
            Field name
        """

        def register(func):
            logger.debug(f"Adding resolver `{func.__name__}` for field `{type_name}.{field_name}`")
            self._resolvers[f"{type_name}.{field_name}"] = {"func": func}
            return func

        return register

    def find_resolver(self, type_name: str, field_name: str) -> Callable:
        """Find resolver based on type_name and field_name

        Parameters
        ----------
        type_name : str
            Type name
        field_name : str
            Field name
        """

        full_name = f"{type_name}.{field_name}"
        resolver = self._resolvers.get(full_name, self._resolvers.get(f"*.{field_name}"))
        if not resolver:
            raise ValueError(f"No resolver found for '{full_name}'")
        return resolver["func"]


class Router(BasePublic):
    def __init__(self):
        self._resolver_registry: BaseResolverRegistry = ResolverRegistry()
        self._batch_resolver_registry: BaseResolverRegistry = ResolverRegistry()
        self._router_context: RouterContext = RouterContext()

    # Interfaces
    def resolver(self, type_name: str = "*", field_name: Optional[str] = None) -> Callable:
        return self._resolver_registry.resolver(field_name=field_name, type_name=type_name)

    def batch_resolver(self, type_name: str = "*", field_name: Optional[str] = None) -> Callable:
        return self._batch_resolver_registry.resolver(field_name=field_name, type_name=type_name)

    def append_context(self, **additional_context) -> None:
        self._router_context.context = additional_context


class AppSyncResolver(Router):
    """
    AppSync resolver decorator

    Example
    -------

    **Sample usage**

        from aws_lambda_powertools.event_handler import AppSyncResolver

        app = AppSyncResolver()

        @app.resolver(type_name="Query", field_name="listLocations")
        def list_locations(page: int = 0, size: int = 10) -> list:
            # Your logic to fetch locations with arguments passed in
            return [{"id": 100, "name": "Smooth Grooves"}]

        @app.resolver(type_name="Merchant", field_name="extraInfo")
        def get_extra_info() -> dict:
            # Can use "app.current_event.source" to filter within the parent context
            account_type = app.current_event.source["accountType"]
            method = "BTC" if account_type == "NEW" else "USD"
            return {"preferredPaymentMethod": method}

        @app.resolver(field_name="commonField")
        def common_field() -> str:
            # Would match all fieldNames matching 'commonField'
            return str(uuid.uuid4())
    """

    def __init__(self):
        super().__init__()
        self.current_batch_event: List[AppSyncResolverEvent] = []
        self.current_event: Optional[AppSyncResolverEvent] = None
        self.lambda_context: Optional[LambdaContext] = None

    def resolve(
        self,
<<<<<<< HEAD
        event: Union[Dict[str, Any], List[Dict[str, Any]]],
=======
        event: dict,
>>>>>>> 1905e4cb
        context: LambdaContext,
        data_model: Type[AppSyncResolverEvent] = AppSyncResolverEvent,
    ) -> Any:
        """Resolve field_name in single event or in a batch event

        Parameters
        ----------
        event : dict | List[Dict]
            Lambda event either coming from batch processing endpoint or from standard processing endpoint
        context : LambdaContext
            Lambda context
        data_model:
            Your data data_model to decode AppSync event, by default AppSyncResolverEvent

        Example
        -------

        ```python
        from aws_lambda_powertools.event_handler import AppSyncResolver
        from aws_lambda_powertools.utilities.typing import LambdaContext

        @app.resolver(field_name="createSomething")
        def create_something(id: str):  # noqa AA03 VNE003
            return id

        def handler(event, context: LambdaContext):
            return app.resolve(event, context)
        ```

        **Bringing custom models**

        ```python
        from aws_lambda_powertools import Logger, Tracer

        from aws_lambda_powertools.logging import correlation_paths
        from aws_lambda_powertools.event_handler import AppSyncResolver

        tracer = Tracer(service="sample_resolver")
        logger = Logger(service="sample_resolver")
        app = AppSyncResolver()


        class MyCustomModel(AppSyncResolverEvent):
            @property
            def country_viewer(self) -> str:
                return self.request_headers.get("cloudfront-viewer-country")


        @app.resolver(field_name="listLocations")
        @app.resolver(field_name="locations")
        def get_locations(name: str, description: str = ""):
            if app.current_event.country_viewer == "US":
                ...
            return name + description


        @logger.inject_lambda_context(correlation_id_path=correlation_paths.APPSYNC_RESOLVER)
        @tracer.capture_lambda_handler
        def lambda_handler(event, context):
            return app.resolve(event, context, data_model=MyCustomModel)
        ```

        Returns
        -------
        Any
            Returns the result of the resolver

        Raises
        -------
        ValueError
            If we could not find a field resolver
        """

        self.lambda_context = context

        response = (
            self._call_batch_resolver(event=event, data_model=data_model)
            if isinstance(event, list)
            else self._call_single_resolver(event=event, data_model=data_model)
        )
        del self._router_context.context

        return response

    def _call_single_resolver(self, event: dict, data_model: Type[AppSyncResolverEvent]) -> Any:
        """Call single event resolver

        Parameters
        ----------
        event : dict
            Event
        data_model : Type[AppSyncResolverEvent]
            Data_model to decode AppSync event, by default it is of AppSyncResolverEvent type or subclass of it
        """

        self.current_event = data_model(event)
        resolver = self._resolver_registry.find_resolver(self.current_event.type_name, self.current_event.field_name)
        return resolver(**self.current_event.arguments)

    def _call_batch_resolver(self, event: List[dict], data_model: Type[AppSyncResolverEvent]) -> List[Any]:
        """Call batch event resolver

        Parameters
        ----------
        event : List[dict]
            Event
        data_model : Type[AppSyncResolverEvent]
            Data_model to decode AppSync event, by default it is of AppSyncResolverEvent type or subclass of it
        """

        # Check if all events have the same field name
        if len({x["info"]["fieldName"] for x in event}) > 1:
            ValueError("batch with different field names. It shouldn't happen!")

        self.current_batch_event = [data_model(e) for e in event]

        resolver = self._batch_resolver_registry.find_resolver(
            self.current_batch_event[0].type_name, self.current_batch_event[0].field_name
        )

        return [
            resolver(event=appconfig_event, **appconfig_event.arguments) for appconfig_event in self.current_batch_event
        ]

    def __call__(
        self,
<<<<<<< HEAD
        event: Union[dict, List[dict]],
=======
        event: dict,
>>>>>>> 1905e4cb
        context: LambdaContext,
        data_model: Type[AppSyncResolverEvent] = AppSyncResolverEvent,
    ) -> Any:
        """Implicit lambda handler which internally calls `resolve`"""
        return self.resolve(event, context, data_model)

    def include_router(self, router: "Router") -> None:
        """Adds all resolvers defined in a router

        Parameters
        ----------
        router : Router
            A router containing a dict of field resolvers
        """

        # Merge app and router context
        self._router_context.context = router._router_context.context
        # use pointer to allow context clearance after event is processed e.g., resolve(evt, ctx)
        router._router_context._context = self._router_context.context

        self._resolver_registry.resolvers = router._resolver_registry.resolvers
        self._batch_resolver_registry.resolvers = router._batch_resolver_registry.resolvers

    # Interfaces
    def resolver(self, type_name: str = "*", field_name: Optional[str] = None) -> Callable:
        return self._resolver_registry.resolver(field_name=field_name, type_name=type_name)

    def batch_resolver(self, type_name: str = "*", field_name: Optional[str] = None) -> Callable:
        return self._batch_resolver_registry.resolver(field_name=field_name, type_name=type_name)

    def append_context(self, **additional_context) -> None:
        self._router_context.context = additional_context<|MERGE_RESOLUTION|>--- conflicted
+++ resolved
@@ -165,11 +165,7 @@
 
     def resolve(
         self,
-<<<<<<< HEAD
-        event: Union[Dict[str, Any], List[Dict[str, Any]]],
-=======
         event: dict,
->>>>>>> 1905e4cb
         context: LambdaContext,
         data_model: Type[AppSyncResolverEvent] = AppSyncResolverEvent,
     ) -> Any:
@@ -296,11 +292,7 @@
 
     def __call__(
         self,
-<<<<<<< HEAD
-        event: Union[dict, List[dict]],
-=======
         event: dict,
->>>>>>> 1905e4cb
         context: LambdaContext,
         data_model: Type[AppSyncResolverEvent] = AppSyncResolverEvent,
     ) -> Any:
