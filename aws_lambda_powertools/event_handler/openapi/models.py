--- conflicted
+++ resolved
@@ -2,20 +2,14 @@
 from enum import Enum
 from typing import Any, Dict, List, Literal, Optional, Set, Union
 
-from pydantic import AnyUrl, BaseModel, ConfigDict, Field
+from pydantic import AnyUrl, BaseModel, ConfigDict, Field, model_validator
 from typing_extensions import Annotated
 
-<<<<<<< HEAD
 from aws_lambda_powertools.event_handler.openapi.compat import model_rebuild
+from aws_lambda_powertools.event_handler.openapi.exceptions import SchemaValidationError
 
 MODEL_CONFIG_ALLOW = ConfigDict(extra="allow")
 MODEL_CONFIG_IGNORE = ConfigDict(extra="ignore")
-=======
-from aws_lambda_powertools.event_handler.openapi.compat import model_rebuild, parser_openapi_extension
-from aws_lambda_powertools.event_handler.openapi.exceptions import SchemaValidationError
-from aws_lambda_powertools.event_handler.openapi.pydantic_loader import PYDANTIC_V2
-from aws_lambda_powertools.shared.types import Annotated, Literal
->>>>>>> 2bfce2f6
 
 """
 The code defines Pydantic models for the various OpenAPI objects like OpenAPI, PathItem, Operation, Parameter etc.
@@ -33,50 +27,26 @@
 
     openapi_extensions: Optional[Dict[str, Any]] = None
 
-    # This rule is valid for Pydantic v1 and v2
     # If the 'openapi_extensions' field is present in the 'values' dictionary,
     # And if the extension starts with x- (must respect the RFC)
     # update the 'values' dictionary with the contents of 'openapi_extensions',
     # and then remove the 'openapi_extensions' field from the 'values' dictionary
-
-    if PYDANTIC_V2:
-
-        model_config = {"extra": "allow"}
-
-        @parser_openapi_extension(mode="before")
-        def serialize_openapi_extension_v2(self):
-            if isinstance(self, dict) and self.get("openapi_extensions"):
-
-                openapi_extension_value = self.get("openapi_extensions")
-
-                for extension_key in openapi_extension_value:
-                    if not str(extension_key).startswith("x-"):
-                        raise SchemaValidationError("An OpenAPI extension key must start with x-")
-
-                self.update(openapi_extension_value)
-                self.pop("openapi_extensions", None)
-
-            return self
-
-    else:
-
-        @parser_openapi_extension(pre=False, allow_reuse=True)
-        def serialize_openapi_extension_v1(cls, values):
-            openapi_extension_value = values.get("openapi_extensions")
-
-            if openapi_extension_value:
-
-                for extension_key in openapi_extension_value:
-                    if not str(extension_key).startswith("x-"):
-                        raise SchemaValidationError("An OpenAPI extension key must start with x-")
-
-                values.update(values["openapi_extensions"])
-                del values["openapi_extensions"]
-
-            return values
-
-        class Config:
-            extra = "allow"
+    model_config = {"extra": "allow"}
+
+    @model_validator(mode="before")
+    def serialize_openapi_extension_v2(self):
+        if isinstance(self, dict) and self.get("openapi_extensions"):
+
+            openapi_extension_value = self.get("openapi_extensions")
+
+            for extension_key in openapi_extension_value:
+                if not str(extension_key).startswith("x-"):
+                    raise SchemaValidationError("An OpenAPI extension key must start with x-")
+
+            self.update(openapi_extension_value)
+            self.pop("openapi_extensions", None)
+
+        return self
 
 
 # https://swagger.io/specification/#contact-object
@@ -399,18 +369,7 @@
     type_: SecuritySchemeType = Field(alias="type")
     description: Optional[str] = None
 
-<<<<<<< HEAD
     model_config = {"extra": "allow", "populate_by_name": True}
-=======
-    if PYDANTIC_V2:
-        model_config = {"extra": "allow", "populate_by_name": True}  # type: ignore
-
-    else:
-
-        class Config:
-            extra = "allow"
-            allow_population_by_field_name = True
->>>>>>> 2bfce2f6
 
 
 class APIKeyIn(Enum):
