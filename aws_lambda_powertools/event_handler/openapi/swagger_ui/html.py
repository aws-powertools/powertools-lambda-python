--- conflicted
+++ resolved
@@ -1,14 +1,4 @@
-<<<<<<< HEAD
-from typing import TYPE_CHECKING
-
-if TYPE_CHECKING:
-    from aws_lambda_powertools.event_handler.openapi.models import OpenAPI
-
-
-def generate_swagger_html(spec: "OpenAPI", swagger_js: str, swagger_css: str, swagger_base_url: str) -> str:
-=======
-def generate_swagger_html(spec: str, path: str, js_url: str, css_url: str) -> str:
->>>>>>> 035cf88a
+def generate_swagger_html(spec: str, path: str, swagger_js: str, swagger_css: str, swagger_base_url: str) -> str:
     """
     Generate Swagger UI HTML page
 
@@ -24,19 +14,6 @@
         The URL to the Swagger UI CSS file
     """
 
-<<<<<<< HEAD
-    from aws_lambda_powertools.event_handler.openapi.compat import model_json
-
-    # The .replace('</', '<\\/') part is necessary to prevent a potential issue where the JSON string contains
-    # </script> or similar tags. Escaping the forward slash in </ as <\/ ensures that the JSON does not inadvertently
-    # close the script tag, and the JSON remains a valid string within the JavaScript code.
-    escaped_spec = model_json(
-        spec,
-        by_alias=True,
-        exclude_none=True,
-        indent=2,
-    ).replace("</", "<\\/")
-
     # If Swagger base URL is present, generate HTML content with linked CSS and JavaScript files
     # If no Swagger base URL is provided, include CSS and JavaScript directly in the HTML
     if swagger_base_url:
@@ -46,8 +23,6 @@
         swagger_css_content = f"<style>{swagger_css}</style>"
         swagger_js_content = f"<script>{swagger_js}</script>"
 
-=======
->>>>>>> 035cf88a
     return f"""
 <!DOCTYPE html>
 <html>
