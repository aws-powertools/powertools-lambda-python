--- conflicted
+++ resolved
@@ -9,13 +9,10 @@
 from http import HTTPStatus
 from typing import Any, Callable, Dict, List, Optional, Set, Union
 
-<<<<<<< HEAD
+from aws_lambda_powertools.event_handler import content_types
+from aws_lambda_powertools.event_handler.exceptions import ServiceError
 from aws_lambda_powertools.shared import constants
 from aws_lambda_powertools.shared.functions import resolve_truthy_env_var_choice
-=======
-from aws_lambda_powertools.event_handler import content_types
-from aws_lambda_powertools.event_handler.exceptions import ServiceError
->>>>>>> a519cceb
 from aws_lambda_powertools.shared.json_encoder import Encoder
 from aws_lambda_powertools.utilities.data_classes import ALBEvent, APIGatewayProxyEvent, APIGatewayProxyEventV2
 from aws_lambda_powertools.utilities.data_classes.common import BaseProxyEvent
@@ -490,11 +487,7 @@
                 status_code=HTTPStatus.NOT_FOUND.value,
                 content_type=content_types.APPLICATION_JSON,
                 headers=headers,
-<<<<<<< HEAD
-                body=self._json_dump({"message": "Not found"}),
-=======
                 body=self._json_dump({"statusCode": HTTPStatus.NOT_FOUND.value, "message": "Not found"}),
->>>>>>> a519cceb
             )
         )
 
@@ -502,7 +495,15 @@
         """Actually call the matching route with any provided keyword arguments."""
         try:
             return ResponseBuilder(self._to_response(route.func(**args)), route)
-<<<<<<< HEAD
+        except ServiceError as e:
+            return ResponseBuilder(
+                Response(
+                    status_code=e.status_code,
+                    content_type=content_types.APPLICATION_JSON,
+                    body=self._json_dump({"statusCode": e.status_code, "message": e.msg}),
+                ),
+                route,
+            )
         except Exception:
             if self._debug:
                 # If the user has turned on debug mode,
@@ -516,17 +517,6 @@
                     )
                 )
             raise
-=======
-        except ServiceError as e:
-            return ResponseBuilder(
-                Response(
-                    status_code=e.status_code,
-                    content_type=content_types.APPLICATION_JSON,
-                    body=self._json_dump({"statusCode": e.status_code, "message": e.msg}),
-                ),
-                route,
-            )
->>>>>>> a519cceb
 
     def _to_response(self, result: Union[Dict, Response]) -> Response:
         """Convert the route's result to a Response
@@ -543,24 +533,13 @@
         logger.debug("Simple response detected, serializing return before constructing final response")
         return Response(
             status_code=200,
-<<<<<<< HEAD
-            content_type="application/json",
+            content_type=content_types.APPLICATION_JSON,
             body=self._json_dump(result),
         )
 
     def _json_dump(self, obj: Any) -> str:
-        """Does a concise json serialization"""
+        """Does a concise json serialization or pretty print when in debug mode"""
         if self._debug:
             return json.dumps(obj, indent=4, cls=Encoder)
         else:
-            return json.dumps(obj, separators=(",", ":"), cls=Encoder)
-=======
-            content_type=content_types.APPLICATION_JSON,
-            body=self._json_dump(result),
-        )
-
-    @staticmethod
-    def _json_dump(obj: Any) -> str:
-        """Does a concise json serialization"""
-        return json.dumps(obj, separators=(",", ":"), cls=Encoder)
->>>>>>> a519cceb
+            return json.dumps(obj, separators=(",", ":"), cls=Encoder)