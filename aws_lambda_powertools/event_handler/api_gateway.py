--- conflicted
+++ resolved
@@ -1627,12 +1627,8 @@
 
             base_path = self._get_base_path()
             openapi_servers = servers or [Server(url=(base_path or "/"))]
-<<<<<<< HEAD
-            spec = self.get_openapi_json_schema(
-=======
 
             spec = self.get_openapi_schema(
->>>>>>> e34f719a
                 title=title,
                 version=version,
                 openapi_version=openapi_version,
