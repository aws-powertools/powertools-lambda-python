--- conflicted
+++ resolved
@@ -3,13 +3,8 @@
 from typing import List, Optional, Union
 
 import boto3
-<<<<<<< HEAD
 from mypy_boto3_logs.client import CloudWatchLogsClient
-from pydantic import BaseModel, Extra
-=======
-from mypy_boto3_logs import CloudWatchLogsClient
 from pydantic import BaseModel
->>>>>>> 0f610dcb
 from retry import retry
 
 
