import copy
import hashlib
import json
import sys
from hashlib import md5
from unittest.mock import MagicMock

import jmespath
import pytest
from botocore import stub
from pydantic import BaseModel

from aws_lambda_powertools.utilities.data_classes import APIGatewayProxyEventV2, event_source
from aws_lambda_powertools.utilities.idempotency import DynamoDBPersistenceLayer, IdempotencyConfig
from aws_lambda_powertools.utilities.idempotency.exceptions import (
    IdempotencyAlreadyInProgressError,
    IdempotencyInconsistentStateError,
    IdempotencyInvalidStatusError,
    IdempotencyKeyError,
    IdempotencyPersistenceLayerError,
    IdempotencyValidationError,
)
from aws_lambda_powertools.utilities.idempotency.idempotency import idempotent, idempotent_function
from aws_lambda_powertools.utilities.idempotency.persistence.base import BasePersistenceLayer, DataRecord, _prepare_data
from aws_lambda_powertools.utilities.validation import envelopes, validator
from tests.functional.idempotency.conftest import serialize
from tests.functional.utils import load_event

TABLE_NAME = "TEST_TABLE"


# Using parametrize to run test twice, with two separate instances of persistence store. One instance with caching
# enabled, and one without.
@pytest.mark.parametrize("idempotency_config", [{"use_local_cache": False}, {"use_local_cache": True}], indirect=True)
def test_idempotent_lambda_already_completed(
    idempotency_config: IdempotencyConfig,
    persistence_store: DynamoDBPersistenceLayer,
    lambda_apigw_event,
    timestamp_future,
    hashed_idempotency_key,
    serialized_lambda_response,
    deserialized_lambda_response,
    lambda_context,
):
    """
    Test idempotent decorator where event with matching event key has already been succesfully processed
    """

    stubber = stub.Stubber(persistence_store.table.meta.client)
    ddb_response = {
        "Item": {
            "id": {"S": hashed_idempotency_key},
            "expiration": {"N": timestamp_future},
            "data": {"S": serialized_lambda_response},
            "status": {"S": "COMPLETED"},
        }
    }

    expected_params = {
        "TableName": TABLE_NAME,
        "Key": {"id": hashed_idempotency_key},
        "ConsistentRead": True,
    }
    stubber.add_client_error("put_item", "ConditionalCheckFailedException")
    stubber.add_response("get_item", ddb_response, expected_params)
    stubber.activate()

    @idempotent(config=idempotency_config, persistence_store=persistence_store)
    def lambda_handler(event, context):
        raise Exception

    lambda_resp = lambda_handler(lambda_apigw_event, lambda_context)
    assert lambda_resp == deserialized_lambda_response

    stubber.assert_no_pending_responses()
    stubber.deactivate()


@pytest.mark.parametrize("idempotency_config", [{"use_local_cache": False}, {"use_local_cache": True}], indirect=True)
def test_idempotent_lambda_in_progress(
    idempotency_config: IdempotencyConfig,
    persistence_store: DynamoDBPersistenceLayer,
    lambda_apigw_event,
    lambda_response,
    timestamp_future,
    hashed_idempotency_key,
    lambda_context,
):
    """
    Test idempotent decorator where lambda_handler is already processing an event with matching event key
    """

    stubber = stub.Stubber(persistence_store.table.meta.client)

    expected_params = {
        "TableName": TABLE_NAME,
        "Key": {"id": hashed_idempotency_key},
        "ConsistentRead": True,
    }
    ddb_response = {
        "Item": {
            "id": {"S": hashed_idempotency_key},
            "expiration": {"N": timestamp_future},
            "status": {"S": "INPROGRESS"},
        }
    }

    stubber.add_client_error("put_item", "ConditionalCheckFailedException")
    stubber.add_response("get_item", ddb_response, expected_params)
    stubber.activate()

    @idempotent(config=idempotency_config, persistence_store=persistence_store)
    def lambda_handler(event, context):
        return lambda_response

    with pytest.raises(IdempotencyAlreadyInProgressError) as ex:
        lambda_handler(lambda_apigw_event, lambda_context)
        assert (
            ex.value.args[0] == "Execution already in progress with idempotency key: "
            "body=a3edd699125517bb49d562501179ecbd"
        )

    stubber.assert_no_pending_responses()
    stubber.deactivate()


@pytest.mark.skipif(sys.version_info < (3, 8), reason="issue with pytest mock lib for < 3.8")
@pytest.mark.parametrize("idempotency_config", [{"use_local_cache": True}], indirect=True)
def test_idempotent_lambda_in_progress_with_cache(
    idempotency_config: IdempotencyConfig,
    persistence_store: DynamoDBPersistenceLayer,
    lambda_apigw_event,
    lambda_response,
    timestamp_future,
    hashed_idempotency_key,
    mocker,
    lambda_context,
):
    """
    Test idempotent decorator where lambda_handler is already processing an event with matching event key, cache
    enabled.
    """
    save_to_cache_spy = mocker.spy(persistence_store, "_save_to_cache")
    retrieve_from_cache_spy = mocker.spy(persistence_store, "_retrieve_from_cache")
    stubber = stub.Stubber(persistence_store.table.meta.client)

    expected_params = {
        "TableName": TABLE_NAME,
        "Key": {"id": hashed_idempotency_key},
        "ConsistentRead": True,
    }
    ddb_response = {
        "Item": {
            "id": {"S": hashed_idempotency_key},
            "expiration": {"N": timestamp_future},
            "status": {"S": "INPROGRESS"},
        }
    }

    stubber.add_client_error("put_item", "ConditionalCheckFailedException")
    stubber.add_response("get_item", ddb_response, expected_params)

    stubber.add_client_error("put_item", "ConditionalCheckFailedException")
    stubber.add_response("get_item", copy.deepcopy(ddb_response), copy.deepcopy(expected_params))

    stubber.add_client_error("put_item", "ConditionalCheckFailedException")
    stubber.add_response("get_item", copy.deepcopy(ddb_response), copy.deepcopy(expected_params))
    stubber.activate()

    @idempotent(config=idempotency_config, persistence_store=persistence_store)
    def lambda_handler(event, context):
        return lambda_response

    loops = 3
    for _ in range(loops):
        with pytest.raises(IdempotencyAlreadyInProgressError) as ex:
            lambda_handler(lambda_apigw_event, lambda_context)
            assert (
                ex.value.args[0] == "Execution already in progress with idempotency key: "
                "body=a3edd699125517bb49d562501179ecbd"
            )

    assert retrieve_from_cache_spy.call_count == 2 * loops
    retrieve_from_cache_spy.assert_called_with(idempotency_key=hashed_idempotency_key)

    save_to_cache_spy.assert_called()
    assert persistence_store._cache.get(hashed_idempotency_key) is None

    stubber.assert_no_pending_responses()
    stubber.deactivate()


@pytest.mark.parametrize("idempotency_config", [{"use_local_cache": False}, {"use_local_cache": True}], indirect=True)
def test_idempotent_lambda_first_execution(
    idempotency_config: IdempotencyConfig,
    persistence_store: DynamoDBPersistenceLayer,
    lambda_apigw_event,
    expected_params_update_item,
    expected_params_put_item,
    lambda_response,
    serialized_lambda_response,
    deserialized_lambda_response,
    hashed_idempotency_key,
    lambda_context,
):
    """
    Test idempotent decorator when lambda is executed with an event with a previously unknown event key
    """

    stubber = stub.Stubber(persistence_store.table.meta.client)
    ddb_response = {}

    stubber.add_response("put_item", ddb_response, expected_params_put_item)
    stubber.add_response("update_item", ddb_response, expected_params_update_item)
    stubber.activate()

    @idempotent(config=idempotency_config, persistence_store=persistence_store)
    def lambda_handler(event, context):
        return lambda_response

    lambda_handler(lambda_apigw_event, lambda_context)

    stubber.assert_no_pending_responses()
    stubber.deactivate()


@pytest.mark.parametrize("idempotency_config", [{"use_local_cache": True}], indirect=True)
def test_idempotent_lambda_first_execution_cached(
    idempotency_config: IdempotencyConfig,
    persistence_store: DynamoDBPersistenceLayer,
    lambda_apigw_event,
    expected_params_update_item,
    expected_params_put_item,
    lambda_response,
    hashed_idempotency_key,
    mocker,
    lambda_context,
):
    """
    Test idempotent decorator when lambda is executed with an event with a previously unknown event key. Ensure
    result is cached locally on the persistence store instance.
    """
    save_to_cache_spy = mocker.spy(persistence_store, "_save_to_cache")
    retrieve_from_cache_spy = mocker.spy(persistence_store, "_retrieve_from_cache")
    stubber = stub.Stubber(persistence_store.table.meta.client)
    ddb_response = {}

    stubber.add_response("put_item", ddb_response, expected_params_put_item)
    stubber.add_response("update_item", ddb_response, expected_params_update_item)
    stubber.activate()

    @idempotent(config=idempotency_config, persistence_store=persistence_store)
    def lambda_handler(event, context):
        return lambda_response

    lambda_handler(lambda_apigw_event, lambda_context)

    retrieve_from_cache_spy.assert_called_once()
    save_to_cache_spy.assert_called_once()
    assert save_to_cache_spy.call_args[1]["data_record"].status == "COMPLETED"
    assert persistence_store._cache.get(hashed_idempotency_key).status == "COMPLETED"

    # This lambda call should not call AWS API
    lambda_handler(lambda_apigw_event, lambda_context)
    assert retrieve_from_cache_spy.call_count == 3
    retrieve_from_cache_spy.assert_called_with(idempotency_key=hashed_idempotency_key)

    # This assertion fails if an AWS API operation was called more than once
    stubber.assert_no_pending_responses()
    stubber.deactivate()


@pytest.mark.parametrize("idempotency_config", [{"use_local_cache": False}, {"use_local_cache": True}], indirect=True)
def test_idempotent_lambda_expired(
    idempotency_config: IdempotencyConfig,
    persistence_store: DynamoDBPersistenceLayer,
    lambda_apigw_event,
    timestamp_expired,
    lambda_response,
    expected_params_update_item,
    expected_params_put_item,
    hashed_idempotency_key,
    lambda_context,
):
    """
    Test idempotent decorator when lambda is called with an event it succesfully handled already, but outside of the
    expiry window
    """

    stubber = stub.Stubber(persistence_store.table.meta.client)

    ddb_response = {}

    stubber.add_response("put_item", ddb_response, expected_params_put_item)
    stubber.add_response("update_item", ddb_response, expected_params_update_item)
    stubber.activate()

    @idempotent(config=idempotency_config, persistence_store=persistence_store)
    def lambda_handler(event, context):
        return lambda_response

    lambda_handler(lambda_apigw_event, lambda_context)

    stubber.assert_no_pending_responses()
    stubber.deactivate()


@pytest.mark.parametrize("idempotency_config", [{"use_local_cache": False}, {"use_local_cache": True}], indirect=True)
def test_idempotent_lambda_exception(
    idempotency_config: IdempotencyConfig,
    persistence_store: DynamoDBPersistenceLayer,
    lambda_apigw_event,
    timestamp_future,
    lambda_response,
    hashed_idempotency_key,
    expected_params_put_item,
    lambda_context,
):
    """
    Test idempotent decorator when lambda is executed with an event with a previously unknown event key, but
    lambda_handler raises an exception which is retryable.
    """

    # Create a new provider

    # Stub the boto3 client
    stubber = stub.Stubber(persistence_store.table.meta.client)

    ddb_response = {}
    expected_params_delete_item = {"TableName": TABLE_NAME, "Key": {"id": hashed_idempotency_key}}

    stubber.add_response("put_item", ddb_response, expected_params_put_item)
    stubber.add_response("delete_item", ddb_response, expected_params_delete_item)
    stubber.activate()

    @idempotent(config=idempotency_config, persistence_store=persistence_store)
    def lambda_handler(event, context):
        raise Exception("Something went wrong!")

    with pytest.raises(Exception):
        lambda_handler(lambda_apigw_event, lambda_context)

    stubber.assert_no_pending_responses()
    stubber.deactivate()


@pytest.mark.parametrize(
    "config_with_validation", [{"use_local_cache": False}, {"use_local_cache": True}], indirect=True
)
def test_idempotent_lambda_already_completed_with_validation_bad_payload(
    config_with_validation: IdempotencyConfig,
    persistence_store: DynamoDBPersistenceLayer,
    lambda_apigw_event,
    timestamp_future,
    lambda_response,
    hashed_idempotency_key,
    hashed_validation_key,
    lambda_context,
):
    """
    Test idempotent decorator where event with matching event key has already been successfully processed
    """

    stubber = stub.Stubber(persistence_store.table.meta.client)
    ddb_response = {
        "Item": {
            "id": {"S": hashed_idempotency_key},
            "expiration": {"N": timestamp_future},
            "data": {"S": '{"message": "test", "statusCode": 200}'},
            "status": {"S": "COMPLETED"},
            "validation": {"S": hashed_validation_key},
        }
    }

    expected_params = {"TableName": TABLE_NAME, "Key": {"id": hashed_idempotency_key}, "ConsistentRead": True}

    stubber.add_client_error("put_item", "ConditionalCheckFailedException")
    stubber.add_response("get_item", ddb_response, expected_params)
    stubber.activate()

    @idempotent(config=config_with_validation, persistence_store=persistence_store)
    def lambda_handler(event, context):
        return lambda_response

    with pytest.raises(IdempotencyValidationError):
        lambda_apigw_event["requestContext"]["accountId"] += "1"  # Alter the request payload
        lambda_handler(lambda_apigw_event, lambda_context)

    stubber.assert_no_pending_responses()
    stubber.deactivate()


@pytest.mark.parametrize("idempotency_config", [{"use_local_cache": False}, {"use_local_cache": True}], indirect=True)
def test_idempotent_lambda_expired_during_request(
    idempotency_config: IdempotencyConfig,
    persistence_store: DynamoDBPersistenceLayer,
    lambda_apigw_event,
    timestamp_expired,
    lambda_response,
    hashed_idempotency_key,
    lambda_context,
):
    """
    Test idempotent decorator when lambda is called with an event it succesfully handled already. Persistence store
    returns inconsistent/rapidly changing result between put_item and get_item calls.
    """

    stubber = stub.Stubber(persistence_store.table.meta.client)

    ddb_response_get_item = {
        "Item": {
            "id": {"S": hashed_idempotency_key},
            "expiration": {"N": timestamp_expired},
            "data": {"S": '{"message": "test", "statusCode": 200}'},
            "status": {"S": "INPROGRESS"},
        }
    }
    ddb_response_get_item_missing = {}
    expected_params_get_item = {
        "TableName": TABLE_NAME,
        "Key": {"id": hashed_idempotency_key},
        "ConsistentRead": True,
    }

    # Simulate record repeatedly changing state between put_item and get_item
    stubber.add_client_error("put_item", "ConditionalCheckFailedException")
    stubber.add_response("get_item", ddb_response_get_item, expected_params_get_item)

    stubber.add_client_error("put_item", "ConditionalCheckFailedException")
    stubber.add_response("get_item", ddb_response_get_item_missing)

    stubber.add_client_error("put_item", "ConditionalCheckFailedException")
    stubber.add_response("get_item", copy.deepcopy(ddb_response_get_item), copy.deepcopy(expected_params_get_item))

    stubber.activate()

    @idempotent(config=idempotency_config, persistence_store=persistence_store)
    def lambda_handler(event, context):
        return lambda_response

    # max retries exceeded before get_item and put_item agree on item state, so exception gets raised
    with pytest.raises(IdempotencyInconsistentStateError):
        lambda_handler(lambda_apigw_event, lambda_context)

    stubber.assert_no_pending_responses()
    stubber.deactivate()


@pytest.mark.parametrize("idempotency_config", [{"use_local_cache": False}, {"use_local_cache": True}], indirect=True)
def test_idempotent_persistence_exception_deleting(
    idempotency_config: IdempotencyConfig,
    persistence_store: DynamoDBPersistenceLayer,
    lambda_apigw_event,
    timestamp_future,
    lambda_response,
    hashed_idempotency_key,
    expected_params_put_item,
    lambda_context,
):
    """
    Test idempotent decorator when lambda is executed with an event with a previously unknown event key, but
    lambda_handler raises an exception which is retryable.
    """
    stubber = stub.Stubber(persistence_store.table.meta.client)

    ddb_response = {}

    stubber.add_response("put_item", ddb_response, expected_params_put_item)
    stubber.add_client_error("delete_item", "UnrecoverableError")
    stubber.activate()

    @idempotent(config=idempotency_config, persistence_store=persistence_store)
    def lambda_handler(event, context):
        raise Exception("Something went wrong!")

    with pytest.raises(IdempotencyPersistenceLayerError) as exc:
        lambda_handler(lambda_apigw_event, lambda_context)

    assert exc.value.args[0] == "Failed to delete record from idempotency store"
    stubber.assert_no_pending_responses()
    stubber.deactivate()


@pytest.mark.parametrize("idempotency_config", [{"use_local_cache": False}, {"use_local_cache": True}], indirect=True)
def test_idempotent_persistence_exception_updating(
    idempotency_config: IdempotencyConfig,
    persistence_store: DynamoDBPersistenceLayer,
    lambda_apigw_event,
    timestamp_future,
    lambda_response,
    hashed_idempotency_key,
    expected_params_put_item,
    lambda_context,
):
    """
    Test idempotent decorator when lambda is executed with an event with a previously unknown event key, but
    lambda_handler raises an exception which is retryable.
    """
    stubber = stub.Stubber(persistence_store.table.meta.client)

    ddb_response = {}

    stubber.add_response("put_item", ddb_response, expected_params_put_item)
    stubber.add_client_error("update_item", "UnrecoverableError")
    stubber.activate()

    @idempotent(config=idempotency_config, persistence_store=persistence_store)
    def lambda_handler(event, context):
        return {"message": "success!"}

    with pytest.raises(IdempotencyPersistenceLayerError) as exc:
        lambda_handler(lambda_apigw_event, lambda_context)

    assert exc.value.args[0] == "Failed to update record state to success in idempotency store"
    stubber.assert_no_pending_responses()
    stubber.deactivate()


@pytest.mark.parametrize("idempotency_config", [{"use_local_cache": False}, {"use_local_cache": True}], indirect=True)
def test_idempotent_persistence_exception_getting(
    idempotency_config: IdempotencyConfig,
    persistence_store: DynamoDBPersistenceLayer,
    lambda_apigw_event,
    timestamp_future,
    lambda_response,
    hashed_idempotency_key,
    expected_params_put_item,
    lambda_context,
):
    """
    Test idempotent decorator when lambda is executed with an event with a previously unknown event key, but
    lambda_handler raises an exception which is retryable.
    """
    stubber = stub.Stubber(persistence_store.table.meta.client)

    stubber.add_client_error("put_item", "ConditionalCheckFailedException")
    stubber.add_client_error("get_item", "UnexpectedException")
    stubber.activate()

    @idempotent(config=idempotency_config, persistence_store=persistence_store)
    def lambda_handler(event, context):
        return {"message": "success!"}

    with pytest.raises(IdempotencyPersistenceLayerError) as exc:
        lambda_handler(lambda_apigw_event, lambda_context)

    assert exc.value.args[0] == "Failed to get record from idempotency store"
    stubber.assert_no_pending_responses()
    stubber.deactivate()


@pytest.mark.parametrize(
    "config_with_validation", [{"use_local_cache": False}, {"use_local_cache": True}], indirect=True
)
def test_idempotent_lambda_first_execution_with_validation(
    config_with_validation: IdempotencyConfig,
    persistence_store: DynamoDBPersistenceLayer,
    lambda_apigw_event,
    expected_params_update_item_with_validation,
    expected_params_put_item_with_validation,
    lambda_response,
    hashed_idempotency_key,
    hashed_validation_key,
    lambda_context,
):
    """
    Test idempotent decorator when lambda is executed with an event with a previously unknown event key
    """
    stubber = stub.Stubber(persistence_store.table.meta.client)
    ddb_response = {}

    stubber.add_response("put_item", ddb_response, expected_params_put_item_with_validation)
    stubber.add_response("update_item", ddb_response, expected_params_update_item_with_validation)
    stubber.activate()

    @idempotent(config=config_with_validation, persistence_store=persistence_store)
    def lambda_handler(event, context):
        return lambda_response

    lambda_handler(lambda_apigw_event, lambda_context)

    stubber.assert_no_pending_responses()
    stubber.deactivate()


@pytest.mark.parametrize(
    "config_without_jmespath", [{"use_local_cache": False}, {"use_local_cache": True}], indirect=True
)
def test_idempotent_lambda_with_validator_util(
    config_without_jmespath: IdempotencyConfig,
    persistence_store: DynamoDBPersistenceLayer,
    lambda_apigw_event,
    timestamp_future,
    serialized_lambda_response,
    deserialized_lambda_response,
    hashed_idempotency_key_with_envelope,
    mock_function,
    lambda_context,
):
    """
    Test idempotent decorator where event with matching event key has already been succesfully processed, using the
    validator utility to unwrap the event
    """

    stubber = stub.Stubber(persistence_store.table.meta.client)
    ddb_response = {
        "Item": {
            "id": {"S": hashed_idempotency_key_with_envelope},
            "expiration": {"N": timestamp_future},
            "data": {"S": serialized_lambda_response},
            "status": {"S": "COMPLETED"},
        }
    }

    expected_params = {
        "TableName": TABLE_NAME,
        "Key": {"id": hashed_idempotency_key_with_envelope},
        "ConsistentRead": True,
    }
    stubber.add_client_error("put_item", "ConditionalCheckFailedException")
    stubber.add_response("get_item", ddb_response, expected_params)
    stubber.activate()

    @validator(envelope=envelopes.API_GATEWAY_HTTP)
    @idempotent(config=config_without_jmespath, persistence_store=persistence_store)
    def lambda_handler(event, context):
        mock_function()
        return "shouldn't get here!"

    mock_function.assert_not_called()
    lambda_resp = lambda_handler(lambda_apigw_event, lambda_context)
    assert lambda_resp == deserialized_lambda_response

    stubber.assert_no_pending_responses()
    stubber.deactivate()


def test_data_record_invalid_status_value():
    data_record = DataRecord("key", status="UNSUPPORTED_STATUS")
    with pytest.raises(IdempotencyInvalidStatusError) as e:
        _ = data_record.status

    assert e.value.args[0] == "UNSUPPORTED_STATUS"


@pytest.mark.parametrize("idempotency_config", [{"use_local_cache": True}], indirect=True)
def test_in_progress_never_saved_to_cache(
    idempotency_config: IdempotencyConfig, persistence_store: DynamoDBPersistenceLayer
):
    # GIVEN a data record with status "INPROGRESS"
    # and persistence_store has use_local_cache = True
    persistence_store.configure(idempotency_config)
    data_record = DataRecord("key", status="INPROGRESS")

    # WHEN saving to local cache
    persistence_store._save_to_cache(data_record)

    # THEN don't save to local cache
    assert persistence_store._cache.get("key") is None


@pytest.mark.parametrize("idempotency_config", [{"use_local_cache": False}], indirect=True)
def test_user_local_disabled(idempotency_config: IdempotencyConfig, persistence_store: DynamoDBPersistenceLayer):
    # GIVEN a persistence_store with use_local_cache = False
    persistence_store.configure(idempotency_config)

    # WHEN calling any local cache options
    data_record = DataRecord("key", status="COMPLETED")
    try:
        persistence_store._save_to_cache(data_record)
        cache_value = persistence_store._retrieve_from_cache("key")
        assert cache_value is None
        persistence_store._delete_from_cache("key")
    except AttributeError as e:
        pytest.fail(f"AttributeError should not be raised: {e}")

    # THEN raise AttributeError
    # AND don't have a _cache attribute
    assert not hasattr("persistence_store", "_cache")


@pytest.mark.parametrize("idempotency_config", [{"use_local_cache": True}], indirect=True)
def test_delete_from_cache_when_empty(
    idempotency_config: IdempotencyConfig, persistence_store: DynamoDBPersistenceLayer
):
    # GIVEN use_local_cache is True AND the local cache is empty
    persistence_store.configure(idempotency_config)

    try:
        # WHEN we _delete_from_cache
        persistence_store._delete_from_cache("key_does_not_exist")
    except KeyError:
        # THEN we should not get a KeyError
        pytest.fail("KeyError should not happen")


def test_is_missing_idempotency_key():
    # GIVEN an empty tuple THEN is_missing_idempotency_key is True
    assert BasePersistenceLayer.is_missing_idempotency_key(())
    # GIVEN an empty list THEN is_missing_idempotency_key is True
    assert BasePersistenceLayer.is_missing_idempotency_key([])
    # GIVEN an empty dictionary THEN is_missing_idempotency_key is True
    assert BasePersistenceLayer.is_missing_idempotency_key({})
    # GIVEN an empty str THEN is_missing_idempotency_key is True
    assert BasePersistenceLayer.is_missing_idempotency_key("")
    # GIVEN False THEN is_missing_idempotency_key is True
    assert BasePersistenceLayer.is_missing_idempotency_key(False)
    # GIVEN number 0 THEN is_missing_idempotency_key is True
    assert BasePersistenceLayer.is_missing_idempotency_key(0)

    # GIVEN None THEN is_missing_idempotency_key is True
    assert BasePersistenceLayer.is_missing_idempotency_key(None)
    # GIVEN a list of Nones THEN is_missing_idempotency_key is True
    assert BasePersistenceLayer.is_missing_idempotency_key([None, None])
    # GIVEN a tuples of Nones THEN is_missing_idempotency_key is True
    assert BasePersistenceLayer.is_missing_idempotency_key((None, None))
    # GIVEN a dict of Nones THEN is_missing_idempotency_key is True
    assert BasePersistenceLayer.is_missing_idempotency_key({None: None})

    # GIVEN a str THEN is_missing_idempotency_key is False
    assert BasePersistenceLayer.is_missing_idempotency_key("Value") is False
    # GIVEN str "False" THEN is_missing_idempotency_key is False
    assert BasePersistenceLayer.is_missing_idempotency_key("False") is False
    # GIVEN an number THEN is_missing_idempotency_key is False
    assert BasePersistenceLayer.is_missing_idempotency_key(1000) is False
    # GIVEN a float THEN is_missing_idempotency_key is False
    assert BasePersistenceLayer.is_missing_idempotency_key(10.01) is False
    # GIVEN a list of all not None THEN is_missing_idempotency_key is False
    assert BasePersistenceLayer.is_missing_idempotency_key([None, "Value"]) is False


@pytest.mark.parametrize(
    "idempotency_config", [{"use_local_cache": False, "event_key_jmespath": "body"}], indirect=True
)
def test_default_no_raise_on_missing_idempotency_key(
    idempotency_config: IdempotencyConfig, persistence_store: DynamoDBPersistenceLayer, lambda_context
):
    # GIVEN a persistence_store with use_local_cache = False and event_key_jmespath = "body"
    function_name = "foo"
    persistence_store.configure(idempotency_config, function_name)
    assert persistence_store.use_local_cache is False
    assert "body" in persistence_store.event_key_jmespath

    # WHEN getting the hashed idempotency key for an event with no `body` key
    hashed_key = persistence_store._get_hashed_idempotency_key({})

    # THEN return the hash of None
    expected_value = f"test-func.{function_name}#" + md5(serialize(None).encode()).hexdigest()
    assert expected_value == hashed_key


@pytest.mark.parametrize(
    "idempotency_config", [{"use_local_cache": False, "event_key_jmespath": "[body, x]"}], indirect=True
)
def test_raise_on_no_idempotency_key(
    idempotency_config: IdempotencyConfig, persistence_store: DynamoDBPersistenceLayer, lambda_context
):
    # GIVEN a persistence_store with raise_on_no_idempotency_key and no idempotency key in the request
    persistence_store.configure(idempotency_config)
    persistence_store.raise_on_no_idempotency_key = True
    assert persistence_store.use_local_cache is False
    assert "body" in persistence_store.event_key_jmespath

    # WHEN getting the hashed idempotency key for an event with no `body` key
    with pytest.raises(IdempotencyKeyError) as excinfo:
        persistence_store._get_hashed_idempotency_key({})

    # THEN raise IdempotencyKeyError error
    assert "No data found to create a hashed idempotency_key" in str(excinfo.value)


@pytest.mark.parametrize(
    "idempotency_config",
    [
        {
            "use_local_cache": False,
            "event_key_jmespath": "[requestContext.authorizer.claims.sub, powertools_json(body).id]",
        }
    ],
    indirect=True,
)
def test_jmespath_with_powertools_json(
    idempotency_config: IdempotencyConfig, persistence_store: DynamoDBPersistenceLayer, lambda_context
):
    # GIVEN an event_key_jmespath with powertools_json custom function
    persistence_store.configure(idempotency_config, "handler")
    sub_attr_value = "cognito_user"
    static_pk_value = "some_key"
    expected_value = [sub_attr_value, static_pk_value]
    api_gateway_proxy_event = {
        "requestContext": {"authorizer": {"claims": {"sub": sub_attr_value}}},
        "body": serialize({"id": static_pk_value}),
    }

    # WHEN calling _get_hashed_idempotency_key
    result = persistence_store._get_hashed_idempotency_key(api_gateway_proxy_event)

    # THEN the hashed idempotency key should match the extracted values generated hash
    assert result == "test-func.handler#" + persistence_store._generate_hash(expected_value)


@pytest.mark.parametrize("config_with_jmespath_options", ["powertools_json(data).payload"], indirect=True)
def test_custom_jmespath_function_overrides_builtin_functions(
    config_with_jmespath_options: IdempotencyConfig, persistence_store: DynamoDBPersistenceLayer, lambda_context
):
    # GIVEN a persistence store with a custom jmespath_options
    # AND use a builtin powertools custom function
    persistence_store.configure(config_with_jmespath_options)

    with pytest.raises(jmespath.exceptions.UnknownFunctionError, match="Unknown function: powertools_json()"):
        # WHEN calling _get_hashed_idempotency_key
        # THEN raise unknown function
        persistence_store._get_hashed_idempotency_key({})


def test_idempotent_lambda_save_inprogress_error(persistence_store: DynamoDBPersistenceLayer, lambda_context):
    # GIVEN a miss configured persistence layer
    # like no table was created for the idempotency persistence layer
    stubber = stub.Stubber(persistence_store.table.meta.client)
    stubber.add_client_error("put_item", "ResourceNotFoundException")
    stubber.activate()

    @idempotent(persistence_store=persistence_store)
    def lambda_handler(event, context):
        return {}

    # WHEN handling the idempotent call
    # AND save_inprogress raises a ClientError
    with pytest.raises(IdempotencyPersistenceLayerError) as e:
        lambda_handler({}, lambda_context)

    # THEN idempotent should raise an IdempotencyPersistenceLayerError
    stubber.assert_no_pending_responses()
    stubber.deactivate()
    assert "Failed to save in progress record to idempotency store" == e.value.args[0]


def test_handler_raise_idempotency_key_error(persistence_store: DynamoDBPersistenceLayer, lambda_context):
    # GIVEN raise_on_no_idempotency_key is True
    idempotency_config = IdempotencyConfig(event_key_jmespath="idemKey", raise_on_no_idempotency_key=True)

    # WHEN handling the idempotent call
    # AND save_inprogress raises a IdempotencyKeyError
    @idempotent(persistence_store=persistence_store, config=idempotency_config)
    def handler(event, context):
        raise ValueError("Should not be raised")

    # THEN idempotent should re-raise the IdempotencyKeyError
    with pytest.raises(IdempotencyKeyError) as e:
        handler({}, lambda_context)

    assert "No data found to create a hashed idempotency_key" == e.value.args[0]


class MockPersistenceLayer(BasePersistenceLayer):
    def __init__(self, expected_idempotency_key: str):
        self.expected_idempotency_key = expected_idempotency_key
        super(MockPersistenceLayer, self).__init__()

    def _put_record(self, data_record: DataRecord) -> None:
        assert data_record.idempotency_key == self.expected_idempotency_key

    def _update_record(self, data_record: DataRecord) -> None:
        assert data_record.idempotency_key == self.expected_idempotency_key

    def _get_record(self, idempotency_key) -> DataRecord:
        ...

    def _delete_record(self, data_record: DataRecord) -> None:
        ...


def test_idempotent_lambda_event_source(lambda_context):
    # Scenario to validate that we can use the event_source decorator before or after the idempotent decorator
    mock_event = load_event("apiGatewayProxyV2Event.json")
    persistence_layer = MockPersistenceLayer(
        "test-func.lambda_handler#" + hashlib.md5(serialize(mock_event).encode()).hexdigest()
    )
    expected_result = {"message": "Foo"}

    # GIVEN an event_source decorator
    # AND then an idempotent decorator
    @event_source(data_class=APIGatewayProxyEventV2)
    @idempotent(persistence_store=persistence_layer)
    def lambda_handler(event, _):
        assert isinstance(event, APIGatewayProxyEventV2)
        return expected_result

    # WHEN calling the lambda handler
    result = lambda_handler(mock_event, lambda_context)
    # THEN we expect the handler to execute successfully
    assert result == expected_result


def test_idempotent_function():
    # Scenario to validate we can use idempotent_function with any function
    mock_event = {"data": "value"}
    persistence_layer = MockPersistenceLayer(
        "test-func.record_handler#" + hashlib.md5(serialize(mock_event).encode()).hexdigest()
    )
    expected_result = {"message": "Foo"}

    @idempotent_function(persistence_store=persistence_layer, data_keyword_argument="record")
    def record_handler(record):
        return expected_result

    # WHEN calling the function
    result = record_handler(record=mock_event)
    # THEN we expect the function to execute successfully
    assert result == expected_result


def test_idempotent_function_arbitrary_args_kwargs():
    # Scenario to validate we can use idempotent_function with a function
    # with an arbitrary number of args and kwargs
    mock_event = {"data": "value"}
    persistence_layer = MockPersistenceLayer(
        "test-func.record_handler#" + hashlib.md5(serialize(mock_event).encode()).hexdigest()
    )
    expected_result = {"message": "Foo"}

    @idempotent_function(persistence_store=persistence_layer, data_keyword_argument="record")
    def record_handler(arg_one, arg_two, record, is_record):
        return expected_result

    # WHEN calling the function
    result = record_handler("foo", "bar", record=mock_event, is_record=True)
    # THEN we expect the function to execute successfully
    assert result == expected_result


def test_idempotent_function_invalid_data_kwarg():
    mock_event = {"data": "value"}
    persistence_layer = MockPersistenceLayer(
        "test-func.record_handler#" + hashlib.md5(serialize(mock_event).encode()).hexdigest()
    )
    expected_result = {"message": "Foo"}
    keyword_argument = "payload"

    # GIVEN data_keyword_argument does not match fn signature
    @idempotent_function(persistence_store=persistence_layer, data_keyword_argument=keyword_argument)
    def record_handler(record):
        return expected_result

    # WHEN calling the function
    # THEN we expect to receive a Runtime error
    with pytest.raises(RuntimeError, match=f"Unable to extract '{keyword_argument}'"):
        record_handler(record=mock_event)


def test_idempotent_function_arg_instead_of_kwarg():
    mock_event = {"data": "value"}
    persistence_layer = MockPersistenceLayer(
        "test-func.record_handler#" + hashlib.md5(serialize(mock_event).encode()).hexdigest()
    )
    expected_result = {"message": "Foo"}
    keyword_argument = "record"

    # GIVEN data_keyword_argument matches fn signature
    @idempotent_function(persistence_store=persistence_layer, data_keyword_argument=keyword_argument)
    def record_handler(record):
        return expected_result

    # WHEN calling the function without named argument
    # THEN we expect to receive a Runtime error
    with pytest.raises(RuntimeError, match=f"Unable to extract '{keyword_argument}'"):
        record_handler(mock_event)


def test_idempotent_function_and_lambda_handler(lambda_context):
    # Scenario to validate we can use both idempotent_function and idempotent decorators
    mock_event = {"data": "value"}
    persistence_layer = MockPersistenceLayer(
        "test-func.record_handler#" + hashlib.md5(serialize(mock_event).encode()).hexdigest()
    )
    expected_result = {"message": "Foo"}

    @idempotent_function(persistence_store=persistence_layer, data_keyword_argument="record")
    def record_handler(record):
        return expected_result

    persistence_layer = MockPersistenceLayer(
        "test-func.lambda_handler#" + hashlib.md5(serialize(mock_event).encode()).hexdigest()
    )

    @idempotent(persistence_store=persistence_layer)
    def lambda_handler(event, _):
        return expected_result

    # WHEN calling the function
    fn_result = record_handler(record=mock_event)

    # WHEN calling lambda handler
    handler_result = lambda_handler(mock_event, lambda_context)

    # THEN we expect the function and lambda handler to execute successfully
    assert fn_result == expected_result
    assert handler_result == expected_result


def test_idempotent_data_sorting():
    # Scenario to validate same data in different order hashes to the same idempotency key
    data_one = {"data": "test message 1", "more_data": "more data 1"}
    data_two = {"more_data": "more data 1", "data": "test message 1"}

    # Assertion will happen in MockPersistenceLayer
    persistence_layer = MockPersistenceLayer(
        "test-func.dummy#" + hashlib.md5(json.dumps(data_one).encode()).hexdigest()
    )

    # GIVEN
    @idempotent_function(data_keyword_argument="payload", persistence_store=persistence_layer)
    def dummy(payload):
        return {"message": "hello"}

    # WHEN
    dummy(payload=data_two)


def test_idempotency_disabled_envvar(monkeypatch, lambda_context, persistence_store: DynamoDBPersistenceLayer):
    # Scenario to validate no requests sent to dynamodb table when 'POWERTOOLS_IDEMPOTENCY_DISABLED' is set
    mock_event = {"data": "value"}

    persistence_store.table = MagicMock()

    monkeypatch.setenv("POWERTOOLS_IDEMPOTENCY_DISABLED", "1")

    @idempotent_function(data_keyword_argument="data", persistence_store=persistence_store)
    def dummy(data):
        return {"message": "hello"}

    @idempotent(persistence_store=persistence_store)
    def dummy_handler(event, context):
        return {"message": "hi"}

    dummy(data=mock_event)
    dummy_handler(mock_event, lambda_context)

    assert len(persistence_store.table.method_calls) == 0


@pytest.mark.parametrize("idempotency_config", [{"use_local_cache": True}], indirect=True)
def test_idempotent_function_duplicates(
    idempotency_config: IdempotencyConfig, persistence_store: DynamoDBPersistenceLayer
):
    # Scenario to validate the both methods are called
    mock_event = {"data": "value"}
    persistence_store.table = MagicMock()

    @idempotent_function(data_keyword_argument="data", persistence_store=persistence_store, config=idempotency_config)
    def one(data):
        return "one"

    @idempotent_function(data_keyword_argument="data", persistence_store=persistence_store, config=idempotency_config)
    def two(data):
        return "two"

    assert one(data=mock_event) == "one"
    assert two(data=mock_event) == "two"
    assert len(persistence_store.table.method_calls) == 4


<<<<<<< HEAD
def test_idempotent_function_dataclasses():
    try:
        # Scenario _prepare_data should convert a python dataclasses to a dict
        from dataclasses import asdict, dataclass

        @dataclass
        class Foo:
            name: str

        expected_result = {"name": "Bar"}
        data = Foo(name="Bar")
        as_dict = _prepare_data(data)
        assert as_dict == asdict(data)
        assert as_dict == expected_result

    except ModuleNotFoundError:
        pass  # Python 3.6


def test_idempotent_function_pydantic():
    # Scenario _prepare_data should convert a pydantic to a dict
    class Foo(BaseModel):
        name: str

    expected_result = {"name": "Bar"}
    data = Foo(name="Bar")
    as_dict = _prepare_data(data)
    assert as_dict == data.dict()
    assert as_dict == expected_result


@pytest.mark.parametrize("data", [None, "foo", ["foo"], 1, True, {}])
def test_idempotent_function_other(data):
    # All other data types should be left as is
    assert _prepare_data(data) == data
=======
def test_invalid_dynamodb_persistence_layer():
    # Scenario constructing a DynamoDBPersistenceLayer with a key_attr matching sort_key_attr should fail
    with pytest.raises(ValueError) as ve:
        DynamoDBPersistenceLayer(
            table_name="Foo",
            key_attr="id",
            sort_key_attr="id",
        )
    # and raise a ValueError
    assert str(ve.value) == "key_attr [id] and sort_key_attr [id] cannot be the same!"
>>>>>>> 5447dc42
<|MERGE_RESOLUTION|>--- conflicted
+++ resolved
@@ -1060,7 +1060,6 @@
     assert len(persistence_store.table.method_calls) == 4
 
 
-<<<<<<< HEAD
 def test_idempotent_function_dataclasses():
     try:
         # Scenario _prepare_data should convert a python dataclasses to a dict
@@ -1096,7 +1095,8 @@
 def test_idempotent_function_other(data):
     # All other data types should be left as is
     assert _prepare_data(data) == data
-=======
+
+
 def test_invalid_dynamodb_persistence_layer():
     # Scenario constructing a DynamoDBPersistenceLayer with a key_attr matching sort_key_attr should fail
     with pytest.raises(ValueError) as ve:
@@ -1106,5 +1106,4 @@
             sort_key_attr="id",
         )
     # and raise a ValueError
-    assert str(ve.value) == "key_attr [id] and sort_key_attr [id] cannot be the same!"
->>>>>>> 5447dc42
+    assert str(ve.value) == "key_attr [id] and sort_key_attr [id] cannot be the same!"