import copy
import json
import sys
from hashlib import md5

import jmespath
import pytest
from botocore import stub

from aws_lambda_powertools.utilities.idempotency.exceptions import (
    IdempotencyAlreadyInProgressError,
    IdempotencyInconsistentStateError,
    IdempotencyInvalidStatusError,
    IdempotencyKeyError,
    IdempotencyPersistenceLayerError,
    IdempotencyValidationError,
)
from aws_lambda_powertools.utilities.idempotency.idempotency import idempotent
from aws_lambda_powertools.utilities.idempotency.persistence.base import BasePersistenceLayer, DataRecord
from aws_lambda_powertools.utilities.validation import envelopes, validator

TABLE_NAME = "TEST_TABLE"


# Using parametrize to run test twice, with two separate instances of persistence store. One instance with caching
# enabled, and one without.
@pytest.mark.parametrize("persistence_store", [{"use_local_cache": False}, {"use_local_cache": True}], indirect=True)
def test_idempotent_lambda_already_completed(
    persistence_store,
    lambda_apigw_event,
    timestamp_future,
    hashed_idempotency_key,
    serialized_lambda_response,
    deserialized_lambda_response,
):
    """
    Test idempotent decorator where event with matching event key has already been succesfully processed
    """

    stubber = stub.Stubber(persistence_store.table.meta.client)
    ddb_response = {
        "Item": {
            "id": {"S": hashed_idempotency_key},
            "expiration": {"N": timestamp_future},
            "data": {"S": serialized_lambda_response},
            "status": {"S": "COMPLETED"},
        }
    }

    expected_params = {
        "TableName": TABLE_NAME,
        "Key": {"id": hashed_idempotency_key},
        "ConsistentRead": True,
    }
    stubber.add_client_error("put_item", "ConditionalCheckFailedException")
    stubber.add_response("get_item", ddb_response, expected_params)
    stubber.activate()

    @idempotent(persistence_store=persistence_store)
    def lambda_handler(event, context):
        raise Exception

    lambda_resp = lambda_handler(lambda_apigw_event, {})
    assert lambda_resp == deserialized_lambda_response

    stubber.assert_no_pending_responses()
    stubber.deactivate()


@pytest.mark.parametrize("persistence_store", [{"use_local_cache": False}, {"use_local_cache": True}], indirect=True)
def test_idempotent_lambda_in_progress(
    persistence_store, lambda_apigw_event, lambda_response, timestamp_future, hashed_idempotency_key
):
    """
    Test idempotent decorator where lambda_handler is already processing an event with matching event key
    """

    stubber = stub.Stubber(persistence_store.table.meta.client)

    expected_params = {
        "TableName": TABLE_NAME,
        "Key": {"id": hashed_idempotency_key},
        "ConsistentRead": True,
    }
    ddb_response = {
        "Item": {
            "id": {"S": hashed_idempotency_key},
            "expiration": {"N": timestamp_future},
            "status": {"S": "INPROGRESS"},
        }
    }

    stubber.add_client_error("put_item", "ConditionalCheckFailedException")
    stubber.add_response("get_item", ddb_response, expected_params)
    stubber.activate()

    @idempotent(persistence_store=persistence_store)
    def lambda_handler(event, context):
        return lambda_response

    with pytest.raises(IdempotencyAlreadyInProgressError) as ex:
        lambda_handler(lambda_apigw_event, {})
        assert (
            ex.value.args[0] == "Execution already in progress with idempotency key: "
            "body=a3edd699125517bb49d562501179ecbd"
        )

    stubber.assert_no_pending_responses()
    stubber.deactivate()


@pytest.mark.skipif(sys.version_info < (3, 8), reason="issue with pytest mock lib for < 3.8")
@pytest.mark.parametrize("persistence_store", [{"use_local_cache": True}], indirect=True)
def test_idempotent_lambda_in_progress_with_cache(
    persistence_store, lambda_apigw_event, lambda_response, timestamp_future, hashed_idempotency_key, mocker
):
    """
    Test idempotent decorator where lambda_handler is already processing an event with matching event key, cache
    enabled.
    """
    save_to_cache_spy = mocker.spy(persistence_store, "_save_to_cache")
    retrieve_from_cache_spy = mocker.spy(persistence_store, "_retrieve_from_cache")
    stubber = stub.Stubber(persistence_store.table.meta.client)

    expected_params = {
        "TableName": TABLE_NAME,
        "Key": {"id": hashed_idempotency_key},
        "ConsistentRead": True,
    }
    ddb_response = {
        "Item": {
            "id": {"S": hashed_idempotency_key},
            "expiration": {"N": timestamp_future},
            "status": {"S": "INPROGRESS"},
        }
    }

    stubber.add_client_error("put_item", "ConditionalCheckFailedException")
    stubber.add_response("get_item", ddb_response, expected_params)

    stubber.add_client_error("put_item", "ConditionalCheckFailedException")
    stubber.add_response("get_item", copy.deepcopy(ddb_response), copy.deepcopy(expected_params))

    stubber.add_client_error("put_item", "ConditionalCheckFailedException")
    stubber.add_response("get_item", copy.deepcopy(ddb_response), copy.deepcopy(expected_params))
    stubber.activate()

    @idempotent(persistence_store=persistence_store)
    def lambda_handler(event, context):
        return lambda_response

    loops = 3
    for _ in range(loops):
        with pytest.raises(IdempotencyAlreadyInProgressError) as ex:
            lambda_handler(lambda_apigw_event, {})
            assert (
                ex.value.args[0] == "Execution already in progress with idempotency key: "
                "body=a3edd699125517bb49d562501179ecbd"
            )

    assert retrieve_from_cache_spy.call_count == 2 * loops
    retrieve_from_cache_spy.assert_called_with(idempotency_key=hashed_idempotency_key)

    save_to_cache_spy.assert_called()
    assert persistence_store._cache.get(hashed_idempotency_key) is None

    stubber.assert_no_pending_responses()
    stubber.deactivate()


@pytest.mark.parametrize("persistence_store", [{"use_local_cache": False}, {"use_local_cache": True}], indirect=True)
def test_idempotent_lambda_first_execution(
    persistence_store,
    lambda_apigw_event,
    expected_params_update_item,
    expected_params_put_item,
    lambda_response,
    serialized_lambda_response,
    deserialized_lambda_response,
    hashed_idempotency_key,
):
    """
    Test idempotent decorator when lambda is executed with an event with a previously unknown event key
    """

    stubber = stub.Stubber(persistence_store.table.meta.client)
    ddb_response = {}

    stubber.add_response("put_item", ddb_response, expected_params_put_item)
    stubber.add_response("update_item", ddb_response, expected_params_update_item)
    stubber.activate()

    @idempotent(persistence_store=persistence_store)
    def lambda_handler(event, context):
        return lambda_response

    lambda_handler(lambda_apigw_event, {})

    stubber.assert_no_pending_responses()
    stubber.deactivate()


@pytest.mark.skipif(sys.version_info < (3, 8), reason="issue with pytest mock lib for < 3.8")
@pytest.mark.parametrize("persistence_store", [{"use_local_cache": True}], indirect=True)
def test_idempotent_lambda_first_execution_cached(
    persistence_store,
    lambda_apigw_event,
    expected_params_update_item,
    expected_params_put_item,
    lambda_response,
    hashed_idempotency_key,
    mocker,
):
    """
    Test idempotent decorator when lambda is executed with an event with a previously unknown event key. Ensure
    result is cached locally on the persistence store instance.
    """
    save_to_cache_spy = mocker.spy(persistence_store, "_save_to_cache")
    retrieve_from_cache_spy = mocker.spy(persistence_store, "_retrieve_from_cache")
    stubber = stub.Stubber(persistence_store.table.meta.client)
    ddb_response = {}

    stubber.add_response("put_item", ddb_response, expected_params_put_item)
    stubber.add_response("update_item", ddb_response, expected_params_update_item)
    stubber.activate()

    @idempotent(persistence_store=persistence_store)
    def lambda_handler(event, context):
        return lambda_response

    lambda_handler(lambda_apigw_event, {})

    retrieve_from_cache_spy.assert_called_once()
    save_to_cache_spy.assert_called_once()
    assert save_to_cache_spy.call_args[0][0].status == "COMPLETED"
    assert persistence_store._cache.get(hashed_idempotency_key).status == "COMPLETED"

    # This lambda call should not call AWS API
    lambda_handler(lambda_apigw_event, {})
    assert retrieve_from_cache_spy.call_count == 3
    retrieve_from_cache_spy.assert_called_with(idempotency_key=hashed_idempotency_key)

    # This assertion fails if an AWS API operation was called more than once
    stubber.assert_no_pending_responses()
    stubber.deactivate()


@pytest.mark.parametrize("persistence_store", [{"use_local_cache": False}, {"use_local_cache": True}], indirect=True)
def test_idempotent_lambda_expired(
    persistence_store,
    lambda_apigw_event,
    timestamp_expired,
    lambda_response,
    expected_params_update_item,
    expected_params_put_item,
    hashed_idempotency_key,
):
    """
    Test idempotent decorator when lambda is called with an event it succesfully handled already, but outside of the
    expiry window
    """

    stubber = stub.Stubber(persistence_store.table.meta.client)

    ddb_response = {}

    stubber.add_response("put_item", ddb_response, expected_params_put_item)
    stubber.add_response("update_item", ddb_response, expected_params_update_item)
    stubber.activate()

    @idempotent(persistence_store=persistence_store)
    def lambda_handler(event, context):
        return lambda_response

    lambda_handler(lambda_apigw_event, {})

    stubber.assert_no_pending_responses()
    stubber.deactivate()


@pytest.mark.parametrize("persistence_store", [{"use_local_cache": False}, {"use_local_cache": True}], indirect=True)
def test_idempotent_lambda_exception(
    persistence_store,
    lambda_apigw_event,
    timestamp_future,
    lambda_response,
    hashed_idempotency_key,
    expected_params_put_item,
):
    """
    Test idempotent decorator when lambda is executed with an event with a previously unknown event key, but
    lambda_handler raises an exception which is retryable.
    """

    # Create a new provider

    # Stub the boto3 client
    stubber = stub.Stubber(persistence_store.table.meta.client)

    ddb_response = {}
    expected_params_delete_item = {"TableName": TABLE_NAME, "Key": {"id": hashed_idempotency_key}}

    stubber.add_response("put_item", ddb_response, expected_params_put_item)
    stubber.add_response("delete_item", ddb_response, expected_params_delete_item)
    stubber.activate()

    @idempotent(persistence_store=persistence_store)
    def lambda_handler(event, context):
        raise Exception("Something went wrong!")

    with pytest.raises(Exception):
        lambda_handler(lambda_apigw_event, {})

    stubber.assert_no_pending_responses()
    stubber.deactivate()


@pytest.mark.parametrize(
    "persistence_store_with_validation", [{"use_local_cache": False}, {"use_local_cache": True}], indirect=True
)
def test_idempotent_lambda_already_completed_with_validation_bad_payload(
    persistence_store_with_validation,
    lambda_apigw_event,
    timestamp_future,
    lambda_response,
    hashed_idempotency_key,
    hashed_validation_key,
):
    """
    Test idempotent decorator where event with matching event key has already been succesfully processed
    """

    stubber = stub.Stubber(persistence_store_with_validation.table.meta.client)
    ddb_response = {
        "Item": {
            "id": {"S": hashed_idempotency_key},
            "expiration": {"N": timestamp_future},
            "data": {"S": '{"message": "test", "statusCode": 200}'},
            "status": {"S": "COMPLETED"},
            "validation": {"S": hashed_validation_key},
        }
    }

    expected_params = {"TableName": TABLE_NAME, "Key": {"id": hashed_idempotency_key}, "ConsistentRead": True}

    stubber.add_client_error("put_item", "ConditionalCheckFailedException")
    stubber.add_response("get_item", ddb_response, expected_params)
    stubber.activate()

    @idempotent(persistence_store=persistence_store_with_validation)
    def lambda_handler(event, context):
        return lambda_response

    with pytest.raises(IdempotencyValidationError):
        lambda_apigw_event["requestContext"]["accountId"] += "1"  # Alter the request payload
        lambda_handler(lambda_apigw_event, {})

    stubber.assert_no_pending_responses()
    stubber.deactivate()


@pytest.mark.parametrize("persistence_store", [{"use_local_cache": False}, {"use_local_cache": True}], indirect=True)
def test_idempotent_lambda_expired_during_request(
    persistence_store,
    lambda_apigw_event,
    timestamp_expired,
    lambda_response,
    expected_params_update_item,
    hashed_idempotency_key,
):
    """
    Test idempotent decorator when lambda is called with an event it succesfully handled already. Persistence store
    returns inconsistent/rapidly changing result between put_item and get_item calls.
    """

    stubber = stub.Stubber(persistence_store.table.meta.client)

    ddb_response_get_item = {
        "Item": {
            "id": {"S": hashed_idempotency_key},
            "expiration": {"N": timestamp_expired},
            "data": {"S": '{"message": "test", "statusCode": 200}'},
            "status": {"S": "INPROGRESS"},
        }
    }
    ddb_response_get_item_missing = {}
    expected_params_get_item = {
        "TableName": TABLE_NAME,
        "Key": {"id": hashed_idempotency_key},
        "ConsistentRead": True,
    }

    # Simulate record repeatedly changing state between put_item and get_item
    stubber.add_client_error("put_item", "ConditionalCheckFailedException")
    stubber.add_response("get_item", ddb_response_get_item, expected_params_get_item)

    stubber.add_client_error("put_item", "ConditionalCheckFailedException")
    stubber.add_response("get_item", ddb_response_get_item_missing)

    stubber.add_client_error("put_item", "ConditionalCheckFailedException")
    stubber.add_response("get_item", copy.deepcopy(ddb_response_get_item), copy.deepcopy(expected_params_get_item))

    stubber.activate()

    @idempotent(persistence_store=persistence_store)
    def lambda_handler(event, context):
        return lambda_response

    # max retries exceeded before get_item and put_item agree on item state, so exception gets raised
    with pytest.raises(IdempotencyInconsistentStateError):
        lambda_handler(lambda_apigw_event, {})

    stubber.assert_no_pending_responses()
    stubber.deactivate()


@pytest.mark.parametrize("persistence_store", [{"use_local_cache": False}, {"use_local_cache": True}], indirect=True)
def test_idempotent_persistence_exception_deleting(
    persistence_store,
    lambda_apigw_event,
    timestamp_future,
    lambda_response,
    hashed_idempotency_key,
    expected_params_put_item,
):
    """
    Test idempotent decorator when lambda is executed with an event with a previously unknown event key, but
    lambda_handler raises an exception which is retryable.
    """
    stubber = stub.Stubber(persistence_store.table.meta.client)

    ddb_response = {}

    stubber.add_response("put_item", ddb_response, expected_params_put_item)
    stubber.add_client_error("delete_item", "UnrecoverableError")
    stubber.activate()

    @idempotent(persistence_store=persistence_store)
    def lambda_handler(event, context):
        raise Exception("Something went wrong!")

    with pytest.raises(IdempotencyPersistenceLayerError) as exc:
        lambda_handler(lambda_apigw_event, {})

    assert exc.value.args[0] == "Failed to delete record from idempotency store"
    stubber.assert_no_pending_responses()
    stubber.deactivate()


@pytest.mark.parametrize("persistence_store", [{"use_local_cache": False}, {"use_local_cache": True}], indirect=True)
def test_idempotent_persistence_exception_updating(
    persistence_store,
    lambda_apigw_event,
    timestamp_future,
    lambda_response,
    hashed_idempotency_key,
    expected_params_put_item,
):
    """
    Test idempotent decorator when lambda is executed with an event with a previously unknown event key, but
    lambda_handler raises an exception which is retryable.
    """
    stubber = stub.Stubber(persistence_store.table.meta.client)

    ddb_response = {}

    stubber.add_response("put_item", ddb_response, expected_params_put_item)
    stubber.add_client_error("update_item", "UnrecoverableError")
    stubber.activate()

    @idempotent(persistence_store=persistence_store)
    def lambda_handler(event, context):
        return {"message": "success!"}

    with pytest.raises(IdempotencyPersistenceLayerError) as exc:
        lambda_handler(lambda_apigw_event, {})

    assert exc.value.args[0] == "Failed to update record state to success in idempotency store"
    stubber.assert_no_pending_responses()
    stubber.deactivate()


@pytest.mark.parametrize("persistence_store", [{"use_local_cache": False}, {"use_local_cache": True}], indirect=True)
def test_idempotent_persistence_exception_getting(
    persistence_store,
    lambda_apigw_event,
    timestamp_future,
    lambda_response,
    hashed_idempotency_key,
    expected_params_put_item,
):
    """
    Test idempotent decorator when lambda is executed with an event with a previously unknown event key, but
    lambda_handler raises an exception which is retryable.
    """
    stubber = stub.Stubber(persistence_store.table.meta.client)

    stubber.add_client_error("put_item", "ConditionalCheckFailedException")
    stubber.add_client_error("get_item", "UnexpectedException")
    stubber.activate()

    @idempotent(persistence_store=persistence_store)
    def lambda_handler(event, context):
        return {"message": "success!"}

    with pytest.raises(IdempotencyPersistenceLayerError) as exc:
        lambda_handler(lambda_apigw_event, {})

    assert exc.value.args[0] == "Failed to get record from idempotency store"
    stubber.assert_no_pending_responses()
    stubber.deactivate()


@pytest.mark.parametrize(
    "persistence_store_with_validation", [{"use_local_cache": False}, {"use_local_cache": True}], indirect=True
)
def test_idempotent_lambda_first_execution_with_validation(
    persistence_store_with_validation,
    lambda_apigw_event,
    expected_params_update_item_with_validation,
    expected_params_put_item_with_validation,
    lambda_response,
    hashed_idempotency_key,
    hashed_validation_key,
):
    """
    Test idempotent decorator when lambda is executed with an event with a previously unknown event key
    """
    stubber = stub.Stubber(persistence_store_with_validation.table.meta.client)
    ddb_response = {}

    stubber.add_response("put_item", ddb_response, expected_params_put_item_with_validation)
    stubber.add_response("update_item", ddb_response, expected_params_update_item_with_validation)
    stubber.activate()

    @idempotent(persistence_store=persistence_store_with_validation)
    def lambda_handler(lambda_apigw_event, context):
        return lambda_response

    lambda_handler(lambda_apigw_event, {})

    stubber.assert_no_pending_responses()
    stubber.deactivate()


@pytest.mark.parametrize(
    "persistence_store_without_jmespath", [{"use_local_cache": False}, {"use_local_cache": True}], indirect=True
)
def test_idempotent_lambda_with_validator_util(
    persistence_store_without_jmespath,
    lambda_apigw_event,
    timestamp_future,
    serialized_lambda_response,
    deserialized_lambda_response,
    hashed_idempotency_key_with_envelope,
    mock_function,
):
    """
    Test idempotent decorator where event with matching event key has already been succesfully processed, using the
    validator utility to unwrap the event
    """

    stubber = stub.Stubber(persistence_store_without_jmespath.table.meta.client)
    ddb_response = {
        "Item": {
            "id": {"S": hashed_idempotency_key_with_envelope},
            "expiration": {"N": timestamp_future},
            "data": {"S": serialized_lambda_response},
            "status": {"S": "COMPLETED"},
        }
    }

    expected_params = {
        "TableName": TABLE_NAME,
        "Key": {"id": hashed_idempotency_key_with_envelope},
        "ConsistentRead": True,
    }
    stubber.add_client_error("put_item", "ConditionalCheckFailedException")
    stubber.add_response("get_item", ddb_response, expected_params)
    stubber.activate()

    @validator(envelope=envelopes.API_GATEWAY_HTTP)
    @idempotent(persistence_store=persistence_store_without_jmespath)
    def lambda_handler(event, context):
        mock_function()
        return "shouldn't get here!"

    mock_function.assert_not_called()
    lambda_resp = lambda_handler(lambda_apigw_event, {})
    assert lambda_resp == deserialized_lambda_response

    stubber.assert_no_pending_responses()
    stubber.deactivate()


def test_data_record_invalid_status_value():
    data_record = DataRecord("key", status="UNSUPPORTED_STATUS")
    with pytest.raises(IdempotencyInvalidStatusError) as e:
        _ = data_record.status

    assert e.value.args[0] == "UNSUPPORTED_STATUS"


@pytest.mark.parametrize("persistence_store", [{"use_local_cache": True}], indirect=True)
def test_in_progress_never_saved_to_cache(persistence_store):
    # GIVEN a data record with status "INPROGRESS"
    # and persistence_store has use_local_cache = True
    data_record = DataRecord("key", status="INPROGRESS")

    # WHEN saving to local cache
    persistence_store._save_to_cache(data_record)

    # THEN don't save to local cache
    assert persistence_store._cache.get("key") is None


@pytest.mark.parametrize("persistence_store", [{"use_local_cache": False}], indirect=True)
def test_user_local_disabled(persistence_store):
    # GIVEN a persistence_store with use_local_cache = False

    # WHEN calling any local cache options
    data_record = DataRecord("key", status="COMPLETED")
    try:
        persistence_store._save_to_cache(data_record)
        cache_value = persistence_store._retrieve_from_cache("key")
        assert cache_value is None
        persistence_store._delete_from_cache("key")
    except AttributeError as e:
        pytest.fail(f"AttributeError should not be raised: {e}")

    # THEN raise AttributeError
    # AND don't have a _cache attribute
    assert not hasattr("persistence_store", "_cache")


@pytest.mark.parametrize("persistence_store", [{"use_local_cache": True}], indirect=True)
def test_delete_from_cache_when_empty(persistence_store):
    # GIVEN use_local_cache is True AND the local cache is empty
    try:
        # WHEN we _delete_from_cache
        persistence_store._delete_from_cache("key_does_not_exist")
    except KeyError:
        # THEN we should not get a KeyError
        pytest.fail("KeyError should not happen")


<<<<<<< HEAD
@pytest.mark.parametrize("persistence_store", [{"use_local_cache": True}], indirect=True)
def test_jmespath_with_powertools_json(persistence_store):
    # GIVEN an event_key_jmespath with powertools_json custom function
    persistence_store.event_key_jmespath = "[requestContext.authorizer.claims.sub, powertools_json(body).id]"
    persistence_store.event_key_compiled_jmespath = jmespath.compile(persistence_store.event_key_jmespath)
    sub_attr_value = "cognito_user"
    key_attr_value = "some_key"
    expected_value = [sub_attr_value, key_attr_value]
    api_gateway_proxy_event = {
        "requestContext": {"authorizer": {"claims": {"sub": sub_attr_value}}},
        "body": json.dumps({"id": key_attr_value}),
    }

    # WHEN calling _get_hashed_idempotency_key
    result = persistence_store._get_hashed_idempotency_key(api_gateway_proxy_event)

    # THEN the hashed idempotency key should match the extracted values generated hash
    assert result == persistence_store._generate_hash(expected_value)


@pytest.mark.parametrize("persistence_store_with_jmespath_options", ["powertools_json(data).payload"], indirect=True)
def test_custom_jmespath_function_overrides_builtin_functions(persistence_store_with_jmespath_options):
    # GIVEN an persistence store with a custom jmespath_options
    # AND use a builtin powertools custom function
    with pytest.raises(jmespath.exceptions.UnknownFunctionError, match="Unknown function: powertools_json()"):
        # WHEN calling _get_hashed_idempotency_key
        # THEN raise unknown function
        persistence_store_with_jmespath_options._get_hashed_idempotency_key({})
=======
def test_is_missing_idempotency_key():
    # GIVEN None THEN is_missing_idempotency_key is True
    assert BasePersistenceLayer.is_missing_idempotency_key(None)
    # GIVEN a list of Nones THEN is_missing_idempotency_key is True
    assert BasePersistenceLayer.is_missing_idempotency_key([None, None])
    # GIVEN a list of all not None THEN is_missing_idempotency_key is false
    assert BasePersistenceLayer.is_missing_idempotency_key([None, "Value"]) is False
    # GIVEN a str THEN is_missing_idempotency_key is false
    assert BasePersistenceLayer.is_missing_idempotency_key("Value") is False
    # GIVEN an empty tuple THEN is_missing_idempotency_key is false
    assert BasePersistenceLayer.is_missing_idempotency_key(())
    # GIVEN an empty list THEN is_missing_idempotency_key is false
    assert BasePersistenceLayer.is_missing_idempotency_key([])
    # GIVEN an empty dictionary THEN is_missing_idempotency_key is false
    assert BasePersistenceLayer.is_missing_idempotency_key({})
    # GIVEN an empty str THEN is_missing_idempotency_key is false
    assert BasePersistenceLayer.is_missing_idempotency_key("")


@pytest.mark.parametrize("persistence_store", [{"use_local_cache": False, "event_key_jmespath": "body"}], indirect=True)
def test_default_no_raise_on_missing_idempotency_key(persistence_store):
    # GIVEN a persistence_store with use_local_cache = False and event_key_jmespath = "body"
    assert persistence_store.use_local_cache is False
    assert "body" in persistence_store.event_key_jmespath

    # WHEN getting the hashed idempotency key for an event with no `body` key
    hashed_key = persistence_store._get_hashed_idempotency_key({})

    # THEN return the hash of None
    assert md5(json.dumps(None).encode()).hexdigest() == hashed_key


@pytest.mark.parametrize(
    "persistence_store", [{"use_local_cache": False, "event_key_jmespath": "[body, x]"}], indirect=True
)
def test_raise_on_no_idempotency_key(persistence_store):
    # GIVEN a persistence_store with raise_on_no_idempotency_key and no idempotency key in the request
    persistence_store.raise_on_no_idempotency_key = True
    assert persistence_store.use_local_cache is False
    assert "body" in persistence_store.event_key_jmespath

    # WHEN getting the hashed idempotency key for an event with no `body` key
    with pytest.raises(IdempotencyKeyError) as excinfo:
        persistence_store._get_hashed_idempotency_key({})

    # THEN raise IdempotencyKeyError error
    assert "No data found to create a hashed idempotency_key" in str(excinfo.value)
>>>>>>> 4ef565aa
<|MERGE_RESOLUTION|>--- conflicted
+++ resolved
@@ -644,36 +644,6 @@
         pytest.fail("KeyError should not happen")
 
 
-<<<<<<< HEAD
-@pytest.mark.parametrize("persistence_store", [{"use_local_cache": True}], indirect=True)
-def test_jmespath_with_powertools_json(persistence_store):
-    # GIVEN an event_key_jmespath with powertools_json custom function
-    persistence_store.event_key_jmespath = "[requestContext.authorizer.claims.sub, powertools_json(body).id]"
-    persistence_store.event_key_compiled_jmespath = jmespath.compile(persistence_store.event_key_jmespath)
-    sub_attr_value = "cognito_user"
-    key_attr_value = "some_key"
-    expected_value = [sub_attr_value, key_attr_value]
-    api_gateway_proxy_event = {
-        "requestContext": {"authorizer": {"claims": {"sub": sub_attr_value}}},
-        "body": json.dumps({"id": key_attr_value}),
-    }
-
-    # WHEN calling _get_hashed_idempotency_key
-    result = persistence_store._get_hashed_idempotency_key(api_gateway_proxy_event)
-
-    # THEN the hashed idempotency key should match the extracted values generated hash
-    assert result == persistence_store._generate_hash(expected_value)
-
-
-@pytest.mark.parametrize("persistence_store_with_jmespath_options", ["powertools_json(data).payload"], indirect=True)
-def test_custom_jmespath_function_overrides_builtin_functions(persistence_store_with_jmespath_options):
-    # GIVEN an persistence store with a custom jmespath_options
-    # AND use a builtin powertools custom function
-    with pytest.raises(jmespath.exceptions.UnknownFunctionError, match="Unknown function: powertools_json()"):
-        # WHEN calling _get_hashed_idempotency_key
-        # THEN raise unknown function
-        persistence_store_with_jmespath_options._get_hashed_idempotency_key({})
-=======
 def test_is_missing_idempotency_key():
     # GIVEN None THEN is_missing_idempotency_key is True
     assert BasePersistenceLayer.is_missing_idempotency_key(None)
@@ -721,4 +691,33 @@
 
     # THEN raise IdempotencyKeyError error
     assert "No data found to create a hashed idempotency_key" in str(excinfo.value)
->>>>>>> 4ef565aa
+
+
+@pytest.mark.parametrize("persistence_store", [{"use_local_cache": True}], indirect=True)
+def test_jmespath_with_powertools_json(persistence_store):
+    # GIVEN an event_key_jmespath with powertools_json custom function
+    persistence_store.event_key_jmespath = "[requestContext.authorizer.claims.sub, powertools_json(body).id]"
+    persistence_store.event_key_compiled_jmespath = jmespath.compile(persistence_store.event_key_jmespath)
+    sub_attr_value = "cognito_user"
+    key_attr_value = "some_key"
+    expected_value = [sub_attr_value, key_attr_value]
+    api_gateway_proxy_event = {
+        "requestContext": {"authorizer": {"claims": {"sub": sub_attr_value}}},
+        "body": json.dumps({"id": key_attr_value}),
+    }
+
+    # WHEN calling _get_hashed_idempotency_key
+    result = persistence_store._get_hashed_idempotency_key(api_gateway_proxy_event)
+
+    # THEN the hashed idempotency key should match the extracted values generated hash
+    assert result == persistence_store._generate_hash(expected_value)
+
+
+@pytest.mark.parametrize("persistence_store_with_jmespath_options", ["powertools_json(data).payload"], indirect=True)
+def test_custom_jmespath_function_overrides_builtin_functions(persistence_store_with_jmespath_options):
+    # GIVEN an persistence store with a custom jmespath_options
+    # AND use a builtin powertools custom function
+    with pytest.raises(jmespath.exceptions.UnknownFunctionError, match="Unknown function: powertools_json()"):
+        # WHEN calling _get_hashed_idempotency_key
+        # THEN raise unknown function
+        persistence_store_with_jmespath_options._get_hashed_idempotency_key({})