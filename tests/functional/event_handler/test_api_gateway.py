import base64
import json
import zlib
from copy import deepcopy
from decimal import Decimal
from enum import Enum
from json import JSONEncoder
from pathlib import Path
from typing import Dict

import pytest

from aws_lambda_powertools.event_handler import content_types
from aws_lambda_powertools.event_handler.api_gateway import (
    ApiGatewayResolver,
    CORSConfig,
    ProxyEventType,
    Response,
    ResponseBuilder,
)
from aws_lambda_powertools.event_handler.exceptions import (
    BadRequestError,
    InternalServerError,
    NotFoundError,
    ServiceError,
    UnauthorizedError,
)
from aws_lambda_powertools.shared import constants
from aws_lambda_powertools.shared.json_encoder import Encoder
from aws_lambda_powertools.utilities.data_classes import ALBEvent, APIGatewayProxyEvent, APIGatewayProxyEventV2
from tests.functional.utils import load_event


def read_media(file_name: str) -> bytes:
    path = Path(str(Path(__file__).parent.parent.parent.parent) + "/docs/media/" + file_name)
    return path.read_bytes()


LOAD_GW_EVENT = load_event("apiGatewayProxyEvent.json")


def test_alb_event():
    # GIVEN a Application Load Balancer proxy type event
    app = ApiGatewayResolver(proxy_type=ProxyEventType.ALBEvent)

    @app.get("/lambda")
    def foo():
        assert isinstance(app.current_event, ALBEvent)
        assert app.lambda_context == {}
        return Response(200, content_types.TEXT_HTML, "foo")

    # WHEN calling the event handler
    result = app(load_event("albEvent.json"), {})

    # THEN process event correctly
    # AND set the current_event type as ALBEvent
    assert result["statusCode"] == 200
    assert result["headers"]["Content-Type"] == content_types.TEXT_HTML
    assert result["body"] == "foo"


def test_api_gateway_v1():
    # GIVEN a Http API V1 proxy type event
    app = ApiGatewayResolver(proxy_type=ProxyEventType.APIGatewayProxyEvent)

    @app.get("/my/path")
    def get_lambda() -> Response:
        assert isinstance(app.current_event, APIGatewayProxyEvent)
        assert app.lambda_context == {}
        return Response(200, content_types.APPLICATION_JSON, json.dumps({"foo": "value"}))

    # WHEN calling the event handler
    result = app(LOAD_GW_EVENT, {})

    # THEN process event correctly
    # AND set the current_event type as APIGatewayProxyEvent
    assert result["statusCode"] == 200
    assert result["headers"]["Content-Type"] == content_types.APPLICATION_JSON


def test_api_gateway():
    # GIVEN a Rest API Gateway proxy type event
    app = ApiGatewayResolver(proxy_type=ProxyEventType.APIGatewayProxyEvent)

    @app.get("/my/path")
    def get_lambda() -> Response:
        assert isinstance(app.current_event, APIGatewayProxyEvent)
        return Response(200, content_types.TEXT_HTML, "foo")

    # WHEN calling the event handler
    result = app(LOAD_GW_EVENT, {})

    # THEN process event correctly
    # AND set the current_event type as APIGatewayProxyEvent
    assert result["statusCode"] == 200
    assert result["headers"]["Content-Type"] == content_types.TEXT_HTML
    assert result["body"] == "foo"


def test_api_gateway_v2():
    # GIVEN a Http API V2 proxy type event
    app = ApiGatewayResolver(proxy_type=ProxyEventType.APIGatewayProxyEventV2)

    @app.post("/my/path")
    def my_path() -> Response:
        assert isinstance(app.current_event, APIGatewayProxyEventV2)
        post_data = app.current_event.json_body
        return Response(200, content_types.TEXT_PLAIN, post_data["username"])

    # WHEN calling the event handler
    result = app(load_event("apiGatewayProxyV2Event.json"), {})

    # THEN process event correctly
    # AND set the current_event type as APIGatewayProxyEventV2
    assert result["statusCode"] == 200
    assert result["headers"]["Content-Type"] == content_types.TEXT_PLAIN
    assert result["body"] == "tom"


def test_include_rule_matching():
    # GIVEN
    app = ApiGatewayResolver()

    @app.get("/<name>/<my_id>")
    def get_lambda(my_id: str, name: str) -> Response:
        assert name == "my"
        return Response(200, content_types.TEXT_HTML, my_id)

    # WHEN calling the event handler
    result = app(LOAD_GW_EVENT, {})

    # THEN
    assert result["statusCode"] == 200
    assert result["headers"]["Content-Type"] == content_types.TEXT_HTML
    assert result["body"] == "path"


def test_no_matches():
    # GIVEN an event that does not match any of the given routes
    app = ApiGatewayResolver()

    @app.get("/not_matching_get")
    def get_func():
        raise RuntimeError()

    @app.post("/no_matching_post")
    def post_func():
        raise RuntimeError()

    @app.put("/no_matching_put")
    def put_func():
        raise RuntimeError()

    @app.delete("/no_matching_delete")
    def delete_func():
        raise RuntimeError()

    @app.patch("/no_matching_patch")
    def patch_func():
        raise RuntimeError()

    def handler(event, context):
        return app.resolve(event, context)

    # Also check check the route configurations
    routes = app._routes
    assert len(routes) == 5
    for route in routes:
        if route.func == get_func:
            assert route.method == "GET"
        elif route.func == post_func:
            assert route.method == "POST"
        elif route.func == put_func:
            assert route.method == "PUT"
        elif route.func == delete_func:
            assert route.method == "DELETE"
        elif route.func == patch_func:
            assert route.method == "PATCH"

    # WHEN calling the handler
    # THEN return a 404
    result = handler(LOAD_GW_EVENT, None)
    assert result["statusCode"] == 404
    # AND cors headers are not returned
    assert "Access-Control-Allow-Origin" not in result["headers"]


def test_cors():
    # GIVEN a function with cors=True
    # AND http method set to GET
    app = ApiGatewayResolver()

    @app.get("/my/path", cors=True)
    def with_cors() -> Response:
        return Response(200, content_types.TEXT_HTML, "test")

    @app.get("/without-cors")
    def without_cors() -> Response:
        return Response(200, content_types.TEXT_HTML, "test")

    def handler(event, context):
        return app.resolve(event, context)

    # WHEN calling the event handler
    result = handler(LOAD_GW_EVENT, None)

    # THEN the headers should include cors headers
    assert "headers" in result
    headers = result["headers"]
    assert headers["Content-Type"] == content_types.TEXT_HTML
    assert headers["Access-Control-Allow-Origin"] == "*"
    assert "Access-Control-Allow-Credentials" not in headers
    assert headers["Access-Control-Allow-Headers"] == ",".join(sorted(CORSConfig._REQUIRED_HEADERS))

    # THEN for routes without cors flag return no cors headers
    mock_event = {"path": "/my/request", "httpMethod": "GET"}
    result = handler(mock_event, None)
    assert "Access-Control-Allow-Origin" not in result["headers"]


def test_compress():
    # GIVEN a function that has compress=True
    # AND an event with a "Accept-Encoding" that include gzip
    app = ApiGatewayResolver()
    mock_event = {"path": "/my/request", "httpMethod": "GET", "headers": {"Accept-Encoding": "deflate, gzip"}}
    expected_value = '{"test": "value"}'

    @app.get("/my/request", compress=True)
    def with_compression() -> Response:
        return Response(200, content_types.APPLICATION_JSON, expected_value)

    def handler(event, context):
        return app.resolve(event, context)

    # WHEN calling the event handler
    result = handler(mock_event, None)

    # THEN then gzip the response and base64 encode as a string
    assert result["isBase64Encoded"] is True
    body = result["body"]
    assert isinstance(body, str)
    decompress = zlib.decompress(base64.b64decode(body), wbits=zlib.MAX_WBITS | 16).decode("UTF-8")
    assert decompress == expected_value
    headers = result["headers"]
    assert headers["Content-Encoding"] == "gzip"


def test_base64_encode():
    # GIVEN a function that returns bytes
    app = ApiGatewayResolver()
    mock_event = {"path": "/my/path", "httpMethod": "GET", "headers": {"Accept-Encoding": "deflate, gzip"}}

    @app.get("/my/path", compress=True)
    def read_image() -> Response:
        return Response(200, "image/png", read_media("idempotent_sequence_exception.png"))

    # WHEN calling the event handler
    result = app(mock_event, None)

    # THEN return the body and a base64 encoded string
    assert result["isBase64Encoded"] is True
    body = result["body"]
    assert isinstance(body, str)
    headers = result["headers"]
    assert headers["Content-Encoding"] == "gzip"


def test_compress_no_accept_encoding():
    # GIVEN a function with compress=True
    # AND the request has no "Accept-Encoding" set to include gzip
    app = ApiGatewayResolver()
    expected_value = "Foo"

    @app.get("/my/path", compress=True)
    def return_text() -> Response:
        return Response(200, content_types.TEXT_PLAIN, expected_value)

    # WHEN calling the event handler
    result = app({"path": "/my/path", "httpMethod": "GET", "headers": {}}, None)

    # THEN don't perform any gzip compression
    assert result["isBase64Encoded"] is False
    assert result["body"] == expected_value


def test_cache_control_200():
    # GIVEN a function with cache_control set
    app = ApiGatewayResolver()

    @app.get("/success", cache_control="max-age=600")
    def with_cache_control() -> Response:
        return Response(200, content_types.TEXT_HTML, "has 200 response")

    def handler(event, context):
        return app.resolve(event, context)

    # WHEN calling the event handler
    # AND the function returns a 200 status code
    result = handler({"path": "/success", "httpMethod": "GET"}, None)

    # THEN return the set Cache-Control
    headers = result["headers"]
    assert headers["Content-Type"] == content_types.TEXT_HTML
    assert headers["Cache-Control"] == "max-age=600"


def test_cache_control_non_200():
    # GIVEN a function with cache_control set
    app = ApiGatewayResolver()

    @app.delete("/fails", cache_control="max-age=600")
    def with_cache_control_has_500() -> Response:
        return Response(503, content_types.TEXT_HTML, "has 503 response")

    def handler(event, context):
        return app.resolve(event, context)

    # WHEN calling the event handler
    # AND the function returns a 503 status code
    result = handler({"path": "/fails", "httpMethod": "DELETE"}, None)

    # THEN return a Cache-Control of "no-cache"
    headers = result["headers"]
    assert headers["Content-Type"] == content_types.TEXT_HTML
    assert headers["Cache-Control"] == "no-cache"


def test_rest_api():
    # GIVEN a function that returns a Dict
    app = ApiGatewayResolver(proxy_type=ProxyEventType.APIGatewayProxyEvent)
    expected_dict = {"foo": "value", "second": Decimal("100.01")}

    @app.get("/my/path")
    def rest_func() -> Dict:
        return expected_dict

    # WHEN calling the event handler
    result = app(LOAD_GW_EVENT, {})

    # THEN automatically process this as a json rest api response
    assert result["statusCode"] == 200
    assert result["headers"]["Content-Type"] == content_types.APPLICATION_JSON
    expected_str = json.dumps(expected_dict, separators=(",", ":"), indent=None, cls=Encoder)
    assert result["body"] == expected_str


def test_handling_response_type():
    # GIVEN a function that returns Response
    app = ApiGatewayResolver(proxy_type=ProxyEventType.APIGatewayProxyEvent)

    @app.get("/my/path")
    def rest_func() -> Response:
        return Response(
            status_code=404,
            content_type="used-if-not-set-in-header",
            body="Not found",
            headers={"Content-Type": "header-content-type-wins", "custom": "value"},
        )

    # WHEN calling the event handler
    result = app(LOAD_GW_EVENT, {})

    # THEN the result can include some additional field control like overriding http headers
    assert result["statusCode"] == 404
    assert result["headers"]["Content-Type"] == "header-content-type-wins"
    assert result["headers"]["custom"] == "value"
    assert result["body"] == "Not found"


def test_custom_cors_config():
    # GIVEN a custom cors configuration
    allow_header = ["foo2"]
    cors_config = CORSConfig(
        allow_origin="https://foo1",
        expose_headers=["foo1"],
        allow_headers=allow_header,
        max_age=100,
        allow_credentials=True,
    )
    app = ApiGatewayResolver(cors=cors_config)
    event = {"path": "/cors", "httpMethod": "GET"}

    @app.get("/cors")
    def get_with_cors():
        return {}

    @app.get("/another-one", cors=False)
    def another_one():
        return {}

    # WHEN calling the event handler
    result = app(event, None)

    # THEN routes by default return the custom cors headers
    assert "headers" in result
    headers = result["headers"]
    assert headers["Content-Type"] == content_types.APPLICATION_JSON
    assert headers["Access-Control-Allow-Origin"] == cors_config.allow_origin
    expected_allows_headers = ",".join(sorted(set(allow_header + cors_config._REQUIRED_HEADERS)))
    assert headers["Access-Control-Allow-Headers"] == expected_allows_headers
    assert headers["Access-Control-Expose-Headers"] == ",".join(cors_config.expose_headers)
    assert headers["Access-Control-Max-Age"] == str(cors_config.max_age)
    assert "Access-Control-Allow-Credentials" in headers
    assert headers["Access-Control-Allow-Credentials"] == "true"

    # AND custom cors was set on the app
    assert isinstance(app._cors, CORSConfig)
    assert app._cors is cors_config

    # AND routes without cors don't include "Access-Control" headers
    event = {"path": "/another-one", "httpMethod": "GET"}
    result = app(event, None)
    headers = result["headers"]
    assert "Access-Control-Allow-Origin" not in headers


def test_no_content_response():
    # GIVEN a response with no content-type or body
    response = Response(status_code=204, content_type=None, body=None, headers=None)
    response_builder = ResponseBuilder(response)

    # WHEN calling to_dict
    result = response_builder.build(APIGatewayProxyEvent(LOAD_GW_EVENT))

    # THEN return an None body and no Content-Type header
    assert result["statusCode"] == response.status_code
    assert result["body"] is None
    headers = result["headers"]
    assert "Content-Type" not in headers


def test_no_matches_with_cors():
    # GIVEN an event that does not match any of the given routes
    # AND cors enabled
    app = ApiGatewayResolver(cors=CORSConfig())

    # WHEN calling the handler
    result = app({"path": "/another-one", "httpMethod": "GET"}, None)

    # THEN return a 404
    # AND cors headers are returned
    assert result["statusCode"] == 404
    assert "Access-Control-Allow-Origin" in result["headers"]
    assert "Not found" in result["body"]


def test_cors_preflight():
    # GIVEN an event for an OPTIONS call that does not match any of the given routes
    # AND cors is enabled
    app = ApiGatewayResolver(cors=CORSConfig())

    @app.get("/foo")
    def foo_cors():
        ...

    @app.route(method="delete", rule="/foo")
    def foo_delete_cors():
        ...

    @app.post("/foo", cors=False)
    def post_no_cors():
        ...

    # WHEN calling the handler
    result = app({"path": "/foo", "httpMethod": "OPTIONS"}, None)

    # THEN return no content
    # AND include Access-Control-Allow-Methods of the cors methods used
    assert result["statusCode"] == 204
    assert result["body"] is None
    headers = result["headers"]
    assert "Content-Type" not in headers
    assert "Access-Control-Allow-Origin" in result["headers"]
    assert headers["Access-Control-Allow-Methods"] == "DELETE,GET,OPTIONS"


def test_custom_preflight_response():
    # GIVEN cors is enabled
    # AND we have a custom preflight method
    # AND the request matches this custom preflight route
    app = ApiGatewayResolver(cors=CORSConfig())

    @app.route(method="OPTIONS", rule="/some-call", cors=True)
    def custom_preflight():
        return Response(
            status_code=200,
            content_type=content_types.TEXT_HTML,
            body="Foo",
            headers={"Access-Control-Allow-Methods": "CUSTOM"},
        )

    @app.route(method="CUSTOM", rule="/some-call", cors=True)
    def custom_method():
        ...

    # WHEN calling the handler
    result = app({"path": "/some-call", "httpMethod": "OPTIONS"}, None)

    # THEN return the custom preflight response
    assert result["statusCode"] == 200
    assert result["body"] == "Foo"
    headers = result["headers"]
    assert headers["Content-Type"] == content_types.TEXT_HTML
    assert "Access-Control-Allow-Origin" in result["headers"]
    assert headers["Access-Control-Allow-Methods"] == "CUSTOM"


def test_service_error_responses():
    # SCENARIO handling different kind of service errors being raised
    app = ApiGatewayResolver(cors=CORSConfig())

    def json_dump(obj):
        return json.dumps(obj, separators=(",", ":"))

    # GIVEN an BadRequestError
    @app.get(rule="/bad-request-error", cors=False)
    def bad_request_error():
        raise BadRequestError("Missing required parameter")

    # WHEN calling the handler
    # AND path is /bad-request-error
    result = app({"path": "/bad-request-error", "httpMethod": "GET"}, None)
    # THEN return the bad request error response
    # AND status code equals 400
    assert result["statusCode"] == 400
    assert result["headers"]["Content-Type"] == content_types.APPLICATION_JSON
    expected = {"statusCode": 400, "message": "Missing required parameter"}
    assert result["body"] == json_dump(expected)

    # GIVEN an UnauthorizedError
    @app.get(rule="/unauthorized-error", cors=False)
    def unauthorized_error():
        raise UnauthorizedError("Unauthorized")

    # WHEN calling the handler
    # AND path is /unauthorized-error
    result = app({"path": "/unauthorized-error", "httpMethod": "GET"}, None)
    # THEN return the unauthorized error response
    # AND status code equals 401
    assert result["statusCode"] == 401
    assert result["headers"]["Content-Type"] == content_types.APPLICATION_JSON
    expected = {"statusCode": 401, "message": "Unauthorized"}
    assert result["body"] == json_dump(expected)

    # GIVEN an NotFoundError
    @app.get(rule="/not-found-error", cors=False)
    def not_found_error():
        raise NotFoundError

    # WHEN calling the handler
    # AND path is /not-found-error
    result = app({"path": "/not-found-error", "httpMethod": "GET"}, None)
    # THEN return the not found error response
    # AND status code equals 404
    assert result["statusCode"] == 404
    assert result["headers"]["Content-Type"] == content_types.APPLICATION_JSON
    expected = {"statusCode": 404, "message": "Not found"}
    assert result["body"] == json_dump(expected)

    # GIVEN an InternalServerError
    @app.get(rule="/internal-server-error", cors=False)
    def internal_server_error():
        raise InternalServerError("Internal server error")

    # WHEN calling the handler
    # AND path is /internal-server-error
    result = app({"path": "/internal-server-error", "httpMethod": "GET"}, None)
    # THEN return the internal server error response
    # AND status code equals 500
    assert result["statusCode"] == 500
    assert result["headers"]["Content-Type"] == content_types.APPLICATION_JSON
    expected = {"statusCode": 500, "message": "Internal server error"}
    assert result["body"] == json_dump(expected)

    # GIVEN an ServiceError with a custom status code
    @app.get(rule="/service-error", cors=True)
    def service_error():
        raise ServiceError(502, "Something went wrong!")

    # WHEN calling the handler
    # AND path is /service-error
    result = app({"path": "/service-error", "httpMethod": "GET"}, None)
    # THEN return the service error response
    # AND status code equals 502
    assert result["statusCode"] == 502
    assert result["headers"]["Content-Type"] == content_types.APPLICATION_JSON
    assert "Access-Control-Allow-Origin" in result["headers"]
    expected = {"statusCode": 502, "message": "Something went wrong!"}
    assert result["body"] == json_dump(expected)


def test_debug_unhandled_exceptions_debug_on():
    # GIVEN debug is enabled
    # AND an unhandled exception is raised
    app = ApiGatewayResolver(debug=True)
    assert app._debug

    @app.get("/raises-error")
    def raises_error():
        raise RuntimeError("Foo")

    # WHEN calling the handler
    result = app({"path": "/raises-error", "httpMethod": "GET"}, None)

    # THEN return a 500
    # AND Content-Type is set to text/plain
    # AND include the exception traceback in the response
    assert result["statusCode"] == 500
    assert "Traceback (most recent call last)" in result["body"]
    headers = result["headers"]
    assert headers["Content-Type"] == content_types.TEXT_PLAIN


def test_debug_unhandled_exceptions_debug_off():
    # GIVEN debug is disabled
    # AND an unhandled exception is raised
    app = ApiGatewayResolver(debug=False)
    assert not app._debug

    @app.get("/raises-error")
    def raises_error():
        raise RuntimeError("Foo")

    # WHEN calling the handler
    # THEN raise the original exception
    with pytest.raises(RuntimeError) as e:
        app({"path": "/raises-error", "httpMethod": "GET"}, None)

    # AND include the original error
    assert e.value.args == ("Foo",)


def test_debug_mode_environment_variable(monkeypatch):
    # GIVEN a debug mode environment variable is set
    monkeypatch.setenv(constants.EVENT_HANDLER_DEBUG_ENV, "true")
    app = ApiGatewayResolver()

    # WHEN calling app._debug
    # THEN the debug mode is enabled
    assert app._debug


def test_debug_json_formatting():
    # GIVEN debug is True
    app = ApiGatewayResolver(debug=True)
    response = {"message": "Foo"}

    @app.get("/foo")
    def foo():
        return response

    # WHEN calling the handler
    result = app({"path": "/foo", "httpMethod": "GET"}, None)

    # THEN return a pretty print json in the body
    assert result["body"] == json.dumps(response, indent=4)


def test_debug_print_event(capsys):
    # GIVE debug is True
    app = ApiGatewayResolver(debug=True)

    # WHEN calling resolve
    event = {"path": "/foo", "httpMethod": "GET"}
    app(event, None)

    # THEN print the event
    out, err = capsys.readouterr()
    assert json.loads(out) == event


def test_similar_dynamic_routes():
    # GIVEN
    app = ApiGatewayResolver()
    event = deepcopy(LOAD_GW_EVENT)

    # WHEN
    # r'^/accounts/(?P<account_id>\\w+\\b)$' # noqa: E800
    @app.get("/accounts/<account_id>")
    def get_account(account_id: str):
        assert account_id == "single_account"

    # r'^/accounts/(?P<account_id>\\w+\\b)/source_networks$' # noqa: E800
    @app.get("/accounts/<account_id>/source_networks")
    def get_account_networks(account_id: str):
        assert account_id == "nested_account"

    # r'^/accounts/(?P<account_id>\\w+\\b)/source_networks/(?P<network_id>\\w+\\b)$' # noqa: E800
    @app.get("/accounts/<account_id>/source_networks/<network_id>")
    def get_network_account(account_id: str, network_id: str):
        assert account_id == "nested_account"
        assert network_id == "network"

    # THEN
    event["resource"] = "/accounts/{account_id}"
    event["path"] = "/accounts/single_account"
    app.resolve(event, None)

    event["resource"] = "/accounts/{account_id}/source_networks"
    event["path"] = "/accounts/nested_account/source_networks"
    app.resolve(event, None)

    event["resource"] = "/accounts/{account_id}/source_networks/{network_id}"
    event["path"] = "/accounts/nested_account/source_networks/network"
    app.resolve(event, {})


@pytest.mark.parametrize(
    "req",
    [
        pytest.param(123456789, id="num"),
        pytest.param("user@example.com", id="email"),
        pytest.param("-._~'!*:@,;()", id="safe-rfc3986"),
        pytest.param("%<>[]{}|^", id="unsafe-rfc3986"),
    ],
)
def test_non_word_chars_route(req):
    # GIVEN
    app = ApiGatewayResolver()
    event = deepcopy(LOAD_GW_EVENT)

    # WHEN
    @app.get("/accounts/<account_id>")
    def get_account(account_id: str):
        assert account_id == f"{req}"

    # THEN
    event["resource"] = "/accounts/{account_id}"
    event["path"] = f"/accounts/{req}"

    ret = app.resolve(event, None)
    assert ret["statusCode"] == 200


def test_custom_serializer():
    # GIVEN a custom serializer to handle enums and sets
    class CustomEncoder(JSONEncoder):
        def default(self, data):
            if isinstance(data, Enum):
                return data.value
            try:
                iterable = iter(data)
            except TypeError:
                pass
            else:
                return sorted(iterable)
            return JSONEncoder.default(self, data)

    def custom_serializer(data) -> str:
        return json.dumps(data, cls=CustomEncoder)

    app = ApiGatewayResolver(serializer=custom_serializer)

    class Color(Enum):
        RED = 1
        BLUE = 2

    @app.get("/colors")
    def get_color() -> Dict:
        return {
            "color": Color.RED,
            "variations": {"light", "dark"},
        }

    # WHEN calling handler
    response = app({"httpMethod": "GET", "path": "/colors"}, None)

    # THEN then use the custom serializer
    body = response["body"]
    expected = '{"color": 1, "variations": ["dark", "light"]}'
    assert expected == body


<<<<<<< HEAD
def test_api_gateway_v2_raw_path():
    # GIVEN a Http API V2 proxy type event
    # AND a custom stage name "dev" and raw path "/dev/foo"
    app = ApiGatewayResolver(proxy_type=ProxyEventType.APIGatewayProxyEventV2)
    event = {"rawPath": "/dev/foo", "requestContext": {"http": {"method": "GET"}, "stage": "dev"}}

    @app.get("/foo")
    def foo():
        return {}

    # WHEN calling the event handler
    # WITH a route "/foo"
    result = app(event, {})

    # THEN process event correctly
    assert result["statusCode"] == 200
    assert result["headers"]["Content-Type"] == content_types.APPLICATION_JSON
=======
@pytest.mark.parametrize(
    "path",
    [
        pytest.param("/pay/foo", id="path matched pay prefix"),
        pytest.param("/payment/foo", id="path matched payment prefix"),
        pytest.param("/foo", id="path does not start with any of the prefixes"),
    ],
)
def test_remove_prefix(path: str):
    # GIVEN events paths `/pay/foo`, `/payment/foo` or `/foo`
    # AND a configured strip_prefixes of `/pay` and `/payment`
    app = ApiGatewayResolver(strip_prefixes=["/pay", "/payment"])

    @app.get("/pay/foo")
    def pay_foo():
        raise ValueError("should not be matching")

    @app.get("/foo")
    def foo():
        ...

    # WHEN calling handler
    response = app({"httpMethod": "GET", "path": path}, None)

    # THEN a route for `/foo` should be found
    assert response["statusCode"] == 200


@pytest.mark.parametrize(
    "prefix",
    [
        pytest.param("/foo", id="String are not supported"),
        pytest.param({"/foo"}, id="Sets are not supported"),
        pytest.param({"foo": "/foo"}, id="Dicts are not supported"),
        pytest.param(tuple("/foo"), id="Tuples are not supported"),
        pytest.param([None, 1, "", False], id="List of invalid values"),
    ],
)
def test_ignore_invalid(prefix):
    # GIVEN an invalid prefix
    app = ApiGatewayResolver(strip_prefixes=prefix)

    @app.get("/foo/status")
    def foo():
        ...

    # WHEN calling handler
    response = app({"httpMethod": "GET", "path": "/foo/status"}, None)

    # THEN a route for `/foo/status` should be found
    # so no prefix was stripped from the request path
    assert response["statusCode"] == 200
>>>>>>> 47450700
<|MERGE_RESOLUTION|>--- conflicted
+++ resolved
@@ -771,25 +771,6 @@
     assert expected == body
 
 
-<<<<<<< HEAD
-def test_api_gateway_v2_raw_path():
-    # GIVEN a Http API V2 proxy type event
-    # AND a custom stage name "dev" and raw path "/dev/foo"
-    app = ApiGatewayResolver(proxy_type=ProxyEventType.APIGatewayProxyEventV2)
-    event = {"rawPath": "/dev/foo", "requestContext": {"http": {"method": "GET"}, "stage": "dev"}}
-
-    @app.get("/foo")
-    def foo():
-        return {}
-
-    # WHEN calling the event handler
-    # WITH a route "/foo"
-    result = app(event, {})
-
-    # THEN process event correctly
-    assert result["statusCode"] == 200
-    assert result["headers"]["Content-Type"] == content_types.APPLICATION_JSON
-=======
 @pytest.mark.parametrize(
     "path",
     [
@@ -842,4 +823,22 @@
     # THEN a route for `/foo/status` should be found
     # so no prefix was stripped from the request path
     assert response["statusCode"] == 200
->>>>>>> 47450700
+
+ 
+ def test_api_gateway_v2_raw_path():
+    # GIVEN a Http API V2 proxy type event
+    # AND a custom stage name "dev" and raw path "/dev/foo"
+    app = ApiGatewayResolver(proxy_type=ProxyEventType.APIGatewayProxyEventV2)
+    event = {"rawPath": "/dev/foo", "requestContext": {"http": {"method": "GET"}, "stage": "dev"}}
+
+    @app.get("/foo")
+    def foo():
+        return {}
+
+    # WHEN calling the event handler
+    # WITH a route "/foo"
+    result = app(event, {})
+
+    # THEN process event correctly
+    assert result["statusCode"] == 200
+    assert result["headers"]["Content-Type"] == content_types.APPLICATION_JSON