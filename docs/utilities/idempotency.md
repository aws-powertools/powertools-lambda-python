--- conflicted
+++ resolved
@@ -79,12 +79,6 @@
 ???+ tip "Tip: You can share a single state table for all functions"
     You can reuse the same DynamoDB table to store idempotency state. We add `module_name` and [qualified name for classes and functions](https://peps.python.org/pep-3155/){target="_blank"} in addition to the idempotency key as a hash key.
 
-<<<<<<< HEAD
-=== "AWS Serverless Application Model (SAM) example"
-
-    ```yaml hl_lines="20-28 36-38"
-    --8<-- "examples/idempotency/sam/template.yaml"
-=======
 === "sam.yaml"
 
     ```yaml hl_lines="6-14 24-31" title="AWS Serverless Application Model (SAM) example"
@@ -94,7 +88,6 @@
 
     ```python hl_lines="10 13 16 19-21"  title="AWS Cloud Development Kit (CDK) Construct example"
     --8<-- "examples/idempotency/cdk.py"
->>>>>>> f02f134d
     ```
 
 ???+ warning "Warning: Large responses with DynamoDB persistence layer"
@@ -125,16 +118,8 @@
 
 === "Sample event"
 
-<<<<<<< HEAD
     ```json
     --8<-- "examples/idempotency/src/getting_started_with_idempotency_payload.json"
-=======
-   ```json
-    {
-      "username": "xyz",
-      "product_id": "123456789"
-    }
->>>>>>> f02f134d
     ```
 
 After processing this request successfully, a second request containing the exact same payload above will now return the same response, ensuring our customer isn't charged twice.
@@ -362,12 +347,8 @@
 ???+ note
     This is automatically done when you decorate your Lambda handler with [@idempotent decorator](#idempotent-decorator).
 
-<<<<<<< HEAD
-To prevent against extended failed retries when a [Lambda function times out](https://aws.amazon.com/premiumsupport/knowledge-center/lambda-verify-invocation-timeouts/){target="_blank"}, Powertools calculates and includes the remaining invocation available time as part of the idempotency record.
-=======
 To prevent against extended failed retries when a [Lambda function times out](https://aws.amazon.com/premiumsupport/knowledge-center/lambda-verify-invocation-timeouts/){target="_blank"},
 Powertools for AWS Lambda (Python) calculates and includes the remaining invocation available time as part of the idempotency record.
->>>>>>> f02f134d
 
 ???+ example
     If a second invocation happens **after** this timestamp, and the record is marked as `INPROGRESS`, we will execute the invocation again as if it was in the `EXPIRED` state (e.g, `expire_seconds` field elapsed).
@@ -1332,8 +1313,4 @@
 ## Extra resources
 
 If you're interested in a deep dive on how Amazon uses idempotency when building our APIs, check out
-<<<<<<< HEAD
-[this article](https://aws.amazon.com/builders-library/making-retries-safe-with-idempotent-APIs/){target="_blank" rel="noopener"}.
-=======
-[this article](https://aws.amazon.com/builders-library/making-retries-safe-with-idempotent-APIs/){target="_blank"}.
->>>>>>> f02f134d
+[this article](https://aws.amazon.com/builders-library/making-retries-safe-with-idempotent-APIs/){target="_blank"}.