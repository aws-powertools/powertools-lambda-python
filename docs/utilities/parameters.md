---
title: Parameters
description: Utility
---


The parameters utility provides high-level functions to retrieve one or multiple parameter values from [AWS Systems Manager Parameter Store](https://docs.aws.amazon.com/systems-manager/latest/userguide/systems-manager-parameter-store.html){target="_blank"}, [AWS Secrets Manager](https://aws.amazon.com/secrets-manager/){target="_blank"}, [AWS AppConfig](https://docs.aws.amazon.com/appconfig/latest/userguide/what-is-appconfig.html){target="_blank"}, [Amazon DynamoDB](https://aws.amazon.com/dynamodb/){target="_blank"}, or bring your own.

## Key features

* Retrieve one or multiple parameters from the underlying provider
* Cache parameter values for a given amount of time (defaults to 5 seconds)
* Transform parameter values from JSON or base 64 encoded strings
* Bring Your Own Parameter Store Provider

## Getting started

By default, we fetch parameters from System Manager Parameter Store, secrets from Secrets Manager, and application configuration from AppConfig.

### IAM Permissions

This utility requires additional permissions to work as expected.

???+ note
    Different parameter providers require different permissions.

Provider | Function/Method | IAM Permission
------------------------------------------------- | ------------------------------------------------- | ---------------------------------------------------------------------------------
SSM Parameter Store | `get_parameter`, `SSMProvider.get`  | `ssm:GetParameter`
SSM Parameter Store | `get_parameters`, `SSMProvider.get_multiple` | `ssm:GetParametersByPath`
Secrets Manager | `get_secret`, `SecretsManager.get` | `secretsmanager:GetSecretValue`
DynamoDB | `DynamoDBProvider.get` | `dynamodb:GetItem`
DynamoDB | `DynamoDBProvider.get_multiple` | `dynamodb:Query`
App Config | `AppConfigProvider.get_app_config`, `get_app_config` | `appconfig:GetConfiguration`

### Fetching parameters

You can retrieve a single parameter  using `get_parameter` high-level function.

For multiple parameters, you can use `get_parameters` and pass a path to retrieve them recursively.

```python hl_lines="1 6 10" title="Fetching multiple parameters recursively"
--8<-- "docs/examples/utilities/parameters/recursively_parameters.py"
```

### Fetching secrets

You can fetch secrets stored in Secrets Manager using `get_secrets`.

```python hl_lines="1 6" title="Fetching secrets"
--8<-- "docs/examples/utilities/parameters/fetching_secrets.py"
```

### Fetching app configurations

You can fetch application configurations in AWS AppConfig using `get_app_config`.

The following will retrieve the latest version and store it in the cache.

```python hl_lines="1 6-10" title="Fetching latest config from AppConfig"
--8<-- "docs/examples/utilities/parameters/fetching_app_config.py"
```

## Advanced

### Adjusting cache TTL

???+ tip
	`max_age` parameter is also available in high level functions like `get_parameter`, `get_secret`, etc.

By default, we cache parameters retrieved in-memory for 5 seconds.

You can adjust how long we should keep values in cache by using the param `max_age`, when using  `get()` or `get_multiple()` methods across all providers.

```python hl_lines="11 14" title="Caching parameter(s) value in memory for longer than 5 seconds"
--8<-- "docs/examples/utilities/parameters/custom_caching_parameters.py"
```

### Always fetching the latest

If you'd like to always ensure you fetch the latest parameter from the store regardless if already available in cache, use `force_fetch` param.

```python hl_lines="6" title="Forcefully fetching the latest parameter whether TTL has expired or not"
--8<-- "docs/examples/utilities/parameters/force_fetch_parameters.py"
```

### Built-in provider class

For greater flexibility such as configuring the underlying SDK client used by built-in providers, you can use their respective Provider Classes directly.

???+ tip
    This can be used to retrieve values from other regions, change the retry behavior, etc.

#### SSMProvider

```python hl_lines="6 11 14" title="Example with SSMProvider for further extensibility"
--8<-- "docs/examples/utilities/parameters/ssm_provider.py"
```

The AWS Systems Manager Parameter Store provider supports two additional arguments for the `get()` and `get_multiple()` methods:

| Parameter     | Default | Description |
|---------------|---------|-------------|
| **decrypt**   | `False` | Will automatically decrypt the parameter.
| **recursive** | `True`  | For `get_multiple()` only, will fetch all parameter values recursively based on a path prefix.

```python hl_lines="7 9" title="Example with get() and get_multiple()"
--8<-- "docs/examples/utilities/parameters/ssm_provider_get_options.py"
```

#### SecretsProvider

```python hl_lines="6 11" title="Example with SecretsProvider for further extensibility"
--8<-- "docs/examples/utilities/parameters/secrets_provider.py"
```

#### DynamoDBProvider

The DynamoDB Provider does not have any high-level functions, as it needs to know the name of the DynamoDB table containing the parameters.

**DynamoDB table structure for single parameters**

For single parameters, you must use `id` as the [partition key](https://docs.aws.amazon.com/amazondynamodb/latest/developerguide/HowItWorks.CoreComponents.html#HowItWorks.CoreComponents.PrimaryKey) for that table.

???+ example

	DynamoDB table with `id` partition key and `value` as attribute

	| id         | value  |
	|--------------|----------|
	| my-parameter | my-value |

With this table, `dynamodb_provider.get("my-param")` will return `my-value`.

=== "app.py"

	```python hl_lines="3 8"
	--8<-- "docs/examples/utilities/parameters/dynamodb_provider.py"
	```

=== "DynamoDB Local example"
	You can initialize the DynamoDB provider pointing to [DynamoDB Local](https://docs.aws.amazon.com/amazondynamodb/latest/developerguide/DynamoDBLocal.html) using `endpoint_url` parameter:

	```python hl_lines="5"
	--8<-- "docs/examples/utilities/parameters/dynamodb_provider_local.py"
	```

**DynamoDB table structure for multiple values parameters**

You can retrieve multiple parameters sharing the same `id` by having a sort key named `sk`.

???+ example

	DynamoDB table with `id` primary key, `sk` as sort key` and `value` as attribute

	| id        | sk    |   value  |
	|-------------|---------|------------|
	| my-hash-key | param-a | my-value-a |
	| my-hash-key | param-b | my-value-b |
	| my-hash-key | param-c | my-value-c |

With this table, `dynamodb_provider.get_multiple("my-hash-key")` will return a dictionary response in the shape of `sk:value`.

=== "app.py"

	```python hl_lines="3 9"
	--8<-- "docs/examples/utilities/parameters/dynamodb_provider_get_multiple.py"
	```

=== "parameters dict response"

	```json
	{
		"param-a": "my-value-a",
		"param-b": "my-value-b",
		"param-c": "my-value-c"
	}
	```

**Customizing DynamoDBProvider**

DynamoDB provider can be customized at initialization to match your table structure:

| Parameter      | Mandatory | Default | Description |
|----------------|-----------|---------|-------------|
| **table_name** | **Yes**   | *(N/A)* | Name of the DynamoDB table containing the parameter values.
| **key_attr**   | No        | `id`    | Hash key for the DynamoDB table.
| **sort_attr**  | No        | `sk`    | Range key for the DynamoDB table. You don't need to set this if you don't use the `get_multiple()` method.
| **value_attr** | No        | `value` | Name of the attribute containing the parameter value.

```python hl_lines="3-8" title="Customizing DynamoDBProvider to suit your table design"
--8<-- "docs/examples/utilities/parameters/dynamodb_provider_customization.py"
```

#### AppConfigProvider

```python hl_lines="6-10 15" title="Using AppConfigProvider"
--8<-- "docs/examples/utilities/parameters/app_config_provider.py"
```

### Create your own provider

You can create your own custom parameter store provider by inheriting the `BaseProvider` class, and implementing both `_get()` and `_get_multiple()` methods to retrieve a single, or multiple parameters from your custom store.

All transformation and caching logic is handled by the `get()` and `get_multiple()` methods from the base provider class.

Here is an example implementation using S3 as a custom parameter store:

```python hl_lines="6 9 20 30" title="Creating a S3 Provider to fetch parameters"
--8<-- "docs/examples/utilities/parameters/create_your_own_s3_provider.py"
```

### Deserializing values with transform parameter

For parameters stored in JSON or Base64 format, you can use the `transform` argument for deserialization.

???+ info
    The `transform` argument is available across all providers, including the high level functions.

=== "High level functions"

    ```python hl_lines="5"
	--8<-- "docs/examples/utilities/parameters/parameters_transform.py"
    ```

=== "Providers"

    ```python hl_lines="8 11"
	--8<-- "docs/examples/utilities/parameters/parameters_transform_providers.py"
    ```

#### Partial transform failures with `get_multiple()`

If you use `transform` with `get_multiple()`, you can have a single malformed parameter value. To prevent failing the entire request, the method will return a `None` value for the parameters that failed to transform.

You can override this by setting the `raise_on_transform_error` argument to `True`. If you do so, a single transform error will raise a **`TransformParameterError`** exception.

For example, if you have three parameters, */param/a*, */param/b* and */param/c*, but */param/c* is malformed:

```python hl_lines="11 17" title="Raising TransformParameterError at first malformed parameter"
--8<-- "docs/examples/utilities/parameters/parameters_transform_raise_on_transform_error.py"
```

#### Auto-transform values on suffix

If you use `transform` with `get_multiple()`, you might want to retrieve and transform parameters encoded in different formats.

You can do this with a single request by using `transform="auto"`. This will instruct any Parameter to to infer its type based on the suffix and transform it accordingly.

???+ info
    `transform="auto"` feature is available across all providers, including the high level functions.

```python hl_lines="7" title="Deserializing parameter values based on their suffix"
--8<-- "docs/examples/utilities/parameters/parameters_transform_auto.py"
```

For example, if you have two parameters with the following suffixes `.json` and `.binary`:

| Parameter name  | Parameter value      |
| --------------- | -------------------- |
| /param/a.json   | [some encoded value] |
| /param/a.binary | [some encoded value] |

The return of `ssm_provider.get_multiple("/param", transform="auto")` call will be a dictionary like:

```json
{
    "a.json": [some value],
    "b.binary": [some value]
}
```

### Passing additional SDK arguments

You can use arbitrary keyword arguments to pass it directly to the underlying SDK method.

```python hl_lines="7-8" title=""
--8<-- "docs/examples/utilities/parameters/parameters_sdk_args.py"
```

Here is the mapping between this utility's functions and methods and the underlying SDK:

| Provider            | Function/Method                 | Client name      | Function name |
|---------------------|---------------------------------|------------------|----------------|
| SSM Parameter Store | `get_parameter`                 | `ssm`            | [get_parameter](https://boto3.amazonaws.com/v1/documentation/api/latest/reference/services/ssm.html#SSM.Client.get_parameter) |
| SSM Parameter Store | `get_parameters`                | `ssm`            | [get_parameters_by_path](https://boto3.amazonaws.com/v1/documentation/api/latest/reference/services/ssm.html#SSM.Client.get_parameters_by_path) |
| SSM Parameter Store | `SSMProvider.get`               | `ssm`            | [get_parameter](https://boto3.amazonaws.com/v1/documentation/api/latest/reference/services/ssm.html#SSM.Client.get_parameter) |
| SSM Parameter Store | `SSMProvider.get_multiple`      | `ssm`            | [get_parameters_by_path](https://boto3.amazonaws.com/v1/documentation/api/latest/reference/services/ssm.html#SSM.Client.get_parameters_by_path) |
| Secrets Manager     | `get_secret`                    | `secretsmanager` | [get_secret_value](https://boto3.amazonaws.com/v1/documentation/api/latest/reference/services/secretsmanager.html#SecretsManager.Client.get_secret_value) |
| Secrets Manager     | `SecretsManager.get`            | `secretsmanager` | [get_secret_value](https://boto3.amazonaws.com/v1/documentation/api/latest/reference/services/secretsmanager.html#SecretsManager.Client.get_secret_value) |
| DynamoDB            | `DynamoDBProvider.get`          | `dynamodb`       | ([Table resource](https://boto3.amazonaws.com/v1/documentation/api/latest/reference/services/dynamodb.html#table)) | [get_item](https://boto3.amazonaws.com/v1/documentation/api/latest/reference/services/dynamodb.html#DynamoDB.Table.get_item)
| DynamoDB            | `DynamoDBProvider.get_multiple` | `dynamodb`       | ([Table resource](https://boto3.amazonaws.com/v1/documentation/api/latest/reference/services/dynamodb.html#table)) | [query](https://boto3.amazonaws.com/v1/documentation/api/latest/reference/services/dynamodb.html#DynamoDB.Table.query)
| App Config          | `get_app_config`                | `appconfig`      | [get_configuration](https://boto3.amazonaws.com/v1/documentation/api/latest/reference/services/appconfig.html#AppConfig.Client.get_configuration) |

### Customizing boto configuration

The **`config`** and **`boto3_session`** parameters enable you to pass in a custom [botocore config object](https://botocore.amazonaws.com/v1/documentation/api/latest/reference/config.html) or a custom [boto3 session](https://boto3.amazonaws.com/v1/documentation/api/latest/reference/core/session.html) when constructing any of the built-in provider classes.

???+ tip
	You can use a custom session for retrieving parameters cross-account/region and for snapshot testing.

=== "Custom session"

	```python hl_lines="1 5-6"
	--8<-- "docs/examples/utilities/parameters/parameters_custom_session.py"
	```
=== "Custom config"

	```python hl_lines="1 5-6"
	--8<-- "docs/examples/utilities/parameters/parameters_custom_config.py"
	```

## Testing your code

### Mocking parameter values

For unit testing your applications, you can mock the calls to the parameters utility to avoid calling AWS APIs. This can be achieved in a number of ways - in this example, we use the [pytest monkeypatch fixture](https://docs.pytest.org/en/latest/how-to/monkeypatch.html) to patch the `parameters.get_parameter` method:

=== "tests.py"

	```python
	--8<-- "docs/examples/utilities/parameters/testing_parameters_tests.py"
	```

=== "src/index.py"

	```python
	--8<-- "docs/examples/utilities/parameters/testing_parameters_index.py"
	```

If we need to use this pattern across multiple tests, we can avoid repetition by refactoring to use our own pytest fixture:

=== "tests.py"

	```python
	--8<-- "docs/examples/utilities/parameters/testing_parameters_fixture.py"
	```

Alternatively, if we need more fully featured mocking (for example checking the arguments passed to `get_parameter`), we
can use [unittest.mock](https://docs.python.org/3/library/unittest.mock.html) from the python stdlib instead of pytest's `monkeypatch` fixture. In this example, we use the
[patch](https://docs.python.org/3/library/unittest.mock.html#unittest.mock.patch) decorator to replace the `aws_lambda_powertools.utilities.parameters.get_parameter` function with a [MagicMock](https://docs.python.org/3/library/unittest.mock.html#unittest.mock.MagicMock)
object named `get_parameter_mock`.

=== "tests.py"
	```python
<<<<<<< HEAD
	--8<-- "docs/examples/utilities/parameters/testing_parameters_mock.py"
=======
	from unittest.mock import patch
	from src import index

	# Replaces "aws_lambda_powertools.utilities.parameters.get_parameter" with a Mock object
	@patch("aws_lambda_powertools.utilities.parameters.get_parameter")
	def test_handler(get_parameter_mock):
		get_parameter_mock.return_value = 'mock_value'

		return_val = index.handler({}, {})
		get_parameter_mock.assert_called_with("my-parameter-name")
		assert return_val.get('message') == 'mock_value'

	```


### Clearing cache

Parameters utility caches all parameter values for performance and cost reasons. However, this can have unintended interference in tests using the same parameter name.

Within your tests, you can use `clear_cache` method available in [every provider](#built-in-provider-class). When using multiple providers or higher level functions like `get_parameter`, use `clear_caches` standalone function to clear cache globally.


=== "clear_cache method"
	```python hl_lines="9"
    import pytest

    from src import app


    @pytest.fixture(scope="function", autouse=True)
	def clear_parameters_cache():
		yield
		app.ssm_provider.clear_cache() # This will clear SSMProvider cache

	@pytest.fixture
    def mock_parameter_response(monkeypatch):
        def mockreturn(name):
            return "mock_value"

        monkeypatch.setattr(app.ssm_provider, "get", mockreturn)

    # Pass our fixture as an argument to all tests where we want to mock the get_parameter response
    def test_handler(mock_parameter_response):
        return_val = app.handler({}, {})
        assert return_val.get('message') == 'mock_value'
	```

=== "global clear_caches"
	```python hl_lines="10"
    import pytest

	from aws_lambda_powertools.utilities import parameters
    from src import app


    @pytest.fixture(scope="function", autouse=True)
	def clear_parameters_cache():
		yield
		parameters.clear_caches() # This will clear all providers cache

	@pytest.fixture
    def mock_parameter_response(monkeypatch):
        def mockreturn(name):
            return "mock_value"

        monkeypatch.setattr(app.ssm_provider, "get", mockreturn)

    # Pass our fixture as an argument to all tests where we want to mock the get_parameter response
    def test_handler(mock_parameter_response):
        return_val = app.handler({}, {})
        assert return_val.get('message') == 'mock_value'
	```

=== "app.py"
	```python
    from aws_lambda_powertools.utilities import parameters
    from botocore.config import Config

    ssm_provider = parameters.SSMProvider(config=Config(region_name="us-west-1"))


    def handler(event, context):
        value = ssm_provider.get("/my/parameter")
		return {"message": value}
>>>>>>> 8ca082ff
	```<|MERGE_RESOLUTION|>--- conflicted
+++ resolved
@@ -343,21 +343,7 @@
 
 === "tests.py"
 	```python
-<<<<<<< HEAD
 	--8<-- "docs/examples/utilities/parameters/testing_parameters_mock.py"
-=======
-	from unittest.mock import patch
-	from src import index
-
-	# Replaces "aws_lambda_powertools.utilities.parameters.get_parameter" with a Mock object
-	@patch("aws_lambda_powertools.utilities.parameters.get_parameter")
-	def test_handler(get_parameter_mock):
-		get_parameter_mock.return_value = 'mock_value'
-
-		return_val = index.handler({}, {})
-		get_parameter_mock.assert_called_with("my-parameter-name")
-		assert return_val.get('message') == 'mock_value'
-
 	```
 
 
@@ -430,5 +416,4 @@
     def handler(event, context):
         value = ssm_provider.get("/my/parameter")
 		return {"message": value}
->>>>>>> 8ca082ff
 	```