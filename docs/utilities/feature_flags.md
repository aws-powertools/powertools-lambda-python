--- conflicted
+++ resolved
@@ -455,14 +455,11 @@
 Action | Equivalent expression
 ------------------------------------------------- | ---------------------------------------------------------------------------------
 **EQUALS** | `lambda a, b: a == b`
-<<<<<<< HEAD
-=======
 **NOT_EQUALS** | `lambda a, b: a != b`
 **KEY_GREATER_THAN_VALUE** | `lambda a, b: a > b`
 **KEY_GREATER_THAN_OR_EQUAL_VALUE** | `lambda a, b: a >= b`
 **KEY_LESS_THAN_VALUE** | `lambda a, b: a < b`
 **KEY_LESS_THAN_OR_EQUAL_VALUE** | `lambda a, b: a <= b`
->>>>>>> d87e8ad6
 **STARTSWITH** | `lambda a, b: a.startswith(b)`
 **ENDSWITH** | `lambda a, b: a.endswith(b)`
 **KEY_IN_VALUE** | `lambda a, b: a in b`
