--- conflicted
+++ resolved
@@ -134,13 +134,8 @@
       function_name = "lambda_function_name"
       role          = aws_iam_role.iam_for_lambda.arn
       handler       = "index.test"
-<<<<<<< HEAD
       runtime       = "python3.9"
-      layers        = ["arn:aws:lambda:{region}:017000801446:layer:AWSLambdaPowertoolsPython:13"]
-=======
-      runtime 		= "python3.9"
-      layers 		= ["arn:aws:lambda:{region}:017000801446:layer:AWSLambdaPowertoolsPython:15"]
->>>>>>> 09f98f88
+      layers        = ["arn:aws:lambda:{region}:017000801446:layer:AWSLambdaPowertoolsPython:15"]
 
       source_code_hash = filebase64sha256("lambda_function_payload.zip")
     }
