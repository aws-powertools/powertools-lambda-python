--- conflicted
+++ resolved
@@ -524,7 +524,6 @@
 
 There are some important **caveats** that you should know before enabling it:
 
-<<<<<<< HEAD
 | Caveat                                                  | Description                                                                                                                                                                                                                |
 | ------------------------------------------------------- | -------------------------------------------------------------------------------------------------------------------------------------------------------------------------------------------------------------------------- |
 | Swagger UI is **publicly accessible by default**        | When using `enable_swagger` method, you can [protect sensitive API endpoints by implementing a custom middleware](#customizing-swagger-ui) using your preferred authorization mechanism.                                   |
@@ -532,14 +531,6 @@
 | You need to expose a **new route**                      | You'll need to expose the following path to Lambda: `/swagger`; ignore if you're routing this path already.                                                                                                                |
 | JS and CSS  files are **embedded within Swagger HTML**  | If you are not using an external CDN to serve Swagger UI assets, we embed JS and CSS directly into the HTML. To enhance performance, please consider enabling the `compress` option to minimize the size of HTTP requests. |
 | Authorization data is **lost** on browser close/refresh | Use `enable_swagger(persist_authorization=True)` to persist authorization data, like OAuath 2.0 access tokens.                                                                                                             |
-=======
-| Caveat                                                 | Description                                                                                                                                                                                                                |
-| ------------------------------------------------------ | -------------------------------------------------------------------------------------------------------------------------------------------------------------------------------------------------------------------------- |
-| Swagger UI is **publicly accessible by default**       | When using `enable_swagger` method, you can [protect sensitive API endpoints by implementing a custom middleware](#customizing-swagger-ui) using your preferred authorization mechanism.                                   |
-| **No micro-functions support** yet                     | Swagger UI is enabled on a per resolver instance which will limit its accuracy here.                                                                                                                                       |
-| You need to expose a **new route**                     | You'll need to expose the following path to Lambda: `/swagger`; ignore if you're routing this path already.                                                                                                                |
-| JS and CSS  files are **embedded within Swagger HTML** | If you are not using an external CDN to serve Swagger UI assets, we embed JS and CSS directly into the HTML. To enhance performance, please consider enabling the `compress` option to minimize the size of HTTP requests. |
->>>>>>> 17b62b8f
 
 ```python hl_lines="12-13" title="enabling_swagger.py"
 --8<-- "examples/event_handler_rest/src/enabling_swagger.py"
